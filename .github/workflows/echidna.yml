name: Echidna
on: [workflow_dispatch]
env:
  INFURA_API_KEY: "zzzzzzzzzzzzzzzzzzzzzzzzzzzzzzzz"
  MNEMONIC: "here is where your twelve words mnemonic should be put my friend"
jobs:
  build:
    name: Run Echidna
    runs-on: ubuntu-latest

    strategy:
      matrix:
        node-version: [16.15.0]

    steps:
    - name: Checkout repository
      uses: actions/checkout@v3
    - name: Use Node.js
      uses: actions/setup-node@v3
      with:
          node-version: ${{ matrix.node-version }}
    - name: Install dependencies
      run: npm ci
    - name: Compile contracts
      run: npm run compile
    - name: Run Echidna Property Mode
      uses: crytic/echidna-action@v2
      with:
        solc-version: 0.8.17
        files: .
        contract: EchidnaMocCoreTester
        config: contracts/echidna/default.yaml
<<<<<<< HEAD
        crytic-args: --hardhat-ignore-compile
=======
    - name: Run Echidna Assertion Mode
      uses: crytic/echidna-action@v2
      with:
        solc-version: 0.8.17
        files: .
        contract: EchidnaMocCoreTester
        config: contracts/echidna/default.yaml
        test-mode: assertion
>>>>>>> 545d88f3
<|MERGE_RESOLUTION|>--- conflicted
+++ resolved
@@ -30,9 +30,6 @@
         files: .
         contract: EchidnaMocCoreTester
         config: contracts/echidna/default.yaml
-<<<<<<< HEAD
-        crytic-args: --hardhat-ignore-compile
-=======
     - name: Run Echidna Assertion Mode
       uses: crytic/echidna-action@v2
       with:
@@ -40,5 +37,4 @@
         files: .
         contract: EchidnaMocCoreTester
         config: contracts/echidna/default.yaml
-        test-mode: assertion
->>>>>>> 545d88f3
+        test-mode: assertion