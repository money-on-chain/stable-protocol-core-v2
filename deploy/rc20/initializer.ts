import { HardhatRuntimeEnvironment } from "hardhat/types";
import { DeployFunction } from "hardhat-deploy/types";
import { ethers } from "hardhat";
<<<<<<< HEAD
import {
  MocRC20,
  MocRC20__factory,
  MocCARC20,
  MocCARC20__factory,
  MocSettlement,
  MocSettlement__factory,
} from "../../typechain";
import { GAS_LIMIT_PATCH, MINTER_ROLE, BURNER_ROLE, waitForTxConfirmation } from "../../scripts/utils";
=======
import { MocRC20, MocRC20__factory, MocCARC20, MocCARC20__factory } from "../../typechain";
import { GAS_LIMIT_PATCH, MINTER_ROLE, BURNER_ROLE, waitForTxConfirmation, PAUSER_ROLE } from "../../scripts/utils";
>>>>>>> 8a0cf52c
import { coreParams, tcParams, mocAddresses } from "../../deploy-config/config";

const deployFunc: DeployFunction = async (hre: HardhatRuntimeEnvironment) => {
  const { deployments, getNamedAccounts } = hre;
  const { deployer } = await getNamedAccounts();
  const network = hre.network.name as keyof typeof mocAddresses;
  const signer = ethers.provider.getSigner();

  const deployedMocContract = await deployments.getOrNull("MocCARC20Proxy");
  if (!deployedMocContract) throw new Error("No MocCARC20Proxy deployed.");
  const mocCARC20: MocCARC20 = MocCARC20__factory.connect(deployedMocContract.address, signer);

  const deployedMocSettlementContractProxy = await deployments.getOrNull("MocSettlementCARC20Proxy");
  if (!deployedMocSettlementContractProxy) throw new Error("No MocSettlementCARC20Proxy deployed.");
  const MocSettlement: MocSettlement = MocSettlement__factory.connect(
    deployedMocSettlementContractProxy.address,
    signer,
  );

  const deployedTCContract = await deployments.getOrNull("CollateralTokenCARC20");
  if (!deployedTCContract) throw new Error("No CollateralTokenCARC20 deployed.");
  const CollateralToken: MocRC20 = MocRC20__factory.connect(deployedTCContract.address, signer);

  //TODO: for live deployments we need to receive the Collateral Asset address
  let collateralAssetToken: string = "";

  let { governor, stopper, mocFeeFlowAddress } = mocAddresses[network];

  // for tests we deploy a Collateral Asset and Governor Mock
  if (network === "hardhat") {
    const governorMockFactory = await ethers.getContractFactory("GovernorMock");
    governor = (await governorMockFactory.deploy()).address;

    const deployedERC20MockContract = await deployments.deploy("CollateralAssetCARC20", {
      contract: "ERC20Mock",
      from: deployer,
      gasLimit: GAS_LIMIT_PATCH,
    });
    collateralAssetToken = deployedERC20MockContract.address;
  }

<<<<<<< HEAD
  const { governor, stopper, mocFeeFlowAddress, mocInterestCollectorAddress } = mocAddresses[network];
=======
>>>>>>> 8a0cf52c
  // initializations
  await waitForTxConfirmation(
    mocCARC20.initialize(
      governor,
      stopper,
      collateralAssetToken,
      CollateralToken.address,
      MocSettlement.address,
      mocFeeFlowAddress,
      mocInterestCollectorAddress,
      coreParams.ctarg,
      coreParams.protThrld,
      coreParams.liqThrld,
      tcParams.mintFee,
      tcParams.redeemFee,
      coreParams.emaCalculationBlockSpan,
      { gasLimit: GAS_LIMIT_PATCH },
    ),
  );

  // set minter and burner roles
  await Promise.all(
    [MINTER_ROLE, BURNER_ROLE, PAUSER_ROLE].map(role =>
      waitForTxConfirmation(CollateralToken.grantRole(role, mocCARC20.address, { gasLimit: GAS_LIMIT_PATCH })),
    ),
  );

  return hre.network.live; // prevents re execution on live networks
};
export default deployFunc;

deployFunc.id = "Initialized_CARC20"; // id required to prevent re-execution
deployFunc.tags = ["InitializerCARC20"];
deployFunc.dependencies = ["MocCARC20", "CollateralTokenCARC20", "CollateralAssetCARC20", "MocSettlementCARC20"];<|MERGE_RESOLUTION|>--- conflicted
+++ resolved
@@ -1,7 +1,6 @@
 import { HardhatRuntimeEnvironment } from "hardhat/types";
 import { DeployFunction } from "hardhat-deploy/types";
 import { ethers } from "hardhat";
-<<<<<<< HEAD
 import {
   MocRC20,
   MocRC20__factory,
@@ -10,11 +9,7 @@
   MocSettlement,
   MocSettlement__factory,
 } from "../../typechain";
-import { GAS_LIMIT_PATCH, MINTER_ROLE, BURNER_ROLE, waitForTxConfirmation } from "../../scripts/utils";
-=======
-import { MocRC20, MocRC20__factory, MocCARC20, MocCARC20__factory } from "../../typechain";
 import { GAS_LIMIT_PATCH, MINTER_ROLE, BURNER_ROLE, waitForTxConfirmation, PAUSER_ROLE } from "../../scripts/utils";
->>>>>>> 8a0cf52c
 import { coreParams, tcParams, mocAddresses } from "../../deploy-config/config";
 
 const deployFunc: DeployFunction = async (hre: HardhatRuntimeEnvironment) => {
@@ -41,7 +36,7 @@
   //TODO: for live deployments we need to receive the Collateral Asset address
   let collateralAssetToken: string = "";
 
-  let { governor, stopper, mocFeeFlowAddress } = mocAddresses[network];
+  let { governor, stopper, mocFeeFlowAddress, mocInterestCollectorAddress } = mocAddresses[network];
 
   // for tests we deploy a Collateral Asset and Governor Mock
   if (network === "hardhat") {
@@ -56,10 +51,6 @@
     collateralAssetToken = deployedERC20MockContract.address;
   }
 
-<<<<<<< HEAD
-  const { governor, stopper, mocFeeFlowAddress, mocInterestCollectorAddress } = mocAddresses[network];
-=======
->>>>>>> 8a0cf52c
   // initializations
   await waitForTxConfirmation(
     mocCARC20.initialize(
