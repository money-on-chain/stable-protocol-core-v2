--- conflicted
+++ resolved
@@ -15,27 +15,8 @@
       const governorMock = await governorMockFactory.deploy();
 
       const mocProxyFactory = await ethers.getContractFactory("MocCACoinbase");
-<<<<<<< HEAD
-      const initParams = [
-        {
-          governorAddress: governorMock.address,
-          stopperAddress: deployer,
-          tcTokenAddress: deployer,
-          mocSettlementAddress: deployer,
-          mocFeeFlowAddress: deployer,
-          mocInterestCollectorAddress: deployer,
-          protThrld: coreParams.protThrld,
-          liqThrld: coreParams.liqThrld,
-          tcMintFee: tcParams.mintFee,
-          tcRedeemFee: tcParams.redeemFee,
-          emaCalculationBlockSpan: coreParams.emaCalculationBlockSpan,
-        },
-      ];
-      mocProxy = await upgrades.deployProxy(mocProxyFactory, initParams, {
-=======
 
       mocProxy = await upgrades.deployProxy(mocProxyFactory, undefined, {
->>>>>>> 3cae3387
         kind: "uups",
         initializer: false,
       });
@@ -50,7 +31,6 @@
         mocSettlementAddress: deployer,
         mocFeeFlowAddress: deployer,
         mocInterestCollectorAddress: deployer,
-        ctarg: coreParams.ctarg,
         protThrld: coreParams.protThrld,
         liqThrld: coreParams.liqThrld,
         tcMintFee: tcParams.mintFee,
