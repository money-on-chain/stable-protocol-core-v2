--- conflicted
+++ resolved
@@ -43,13 +43,9 @@
             tcRedeemFee: feeParams.redeemFee,
             swapTPforTPFee: feeParams.swapTPforTPFee,
             swapTPforTCFee: feeParams.swapTPforTCFee,
-<<<<<<< HEAD
             swapTCforTPFee: feeParams.swapTCforTPFee,
             redeemTCandTPFee: feeParams.redeemTCandTPFee,
-=======
-            redeemTCandTPFee: feeParams.redeemTCandTPFee,
             mintTCandTPFee: feeParams.mintTCandTPFee,
->>>>>>> 18aa18ac
             successFee: coreParams.successFee,
             appreciationFactor: coreParams.appreciationFactor,
           },
