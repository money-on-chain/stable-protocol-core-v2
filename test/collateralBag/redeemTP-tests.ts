import { fixtureDeployedMocCABag } from "./fixture";
import { ERC20Mock, MocCAWrapper, MocSettlement, PriceProviderMock } from "../../typechain";
import { mocFunctionsCARBag } from "../helpers/mocFunctionsCARBag";
import { redeemTPBehavior } from "../behaviors/redeemTP.behavior";
import { Balance, deployAsset, deployPriceProvider, ERRORS, mineUpTo, pEth } from "../helpers/utils";
import { expect } from "chai";
import { Address } from "hardhat-deploy/types";
import { getNamedAccounts } from "hardhat";
import { assertPrec } from "../helpers/assertHelper";
import { ContractTransaction } from "ethers";
import { mineUpTo } from "@nomicfoundation/hardhat-network-helpers";
import { tpParams } from "../helpers/utils";

describe("Feature: MocCABag redeem TP", function () {
  let mocWrapper: MocCAWrapper;
  let assetDefault: ERC20Mock;
  let mocSettlement: MocSettlement;
  let mocFunctions: any;
  let deployer: Address;
  let alice: Address;
  let bob: Address;
  const TP_0 = 0;
  const fixedBlock = 85342;

  describe("GIVEN a MocCABag implementation deployed", function () {
    beforeEach(async function () {
      ({ deployer, alice, bob } = await getNamedAccounts());
      this.mocContracts = await fixtureDeployedMocCABag(tpParams.length, tpParams)();
      mocFunctions = await mocFunctionsCARBag(this.mocContracts);
      this.mocFunctions = mocFunctions;
      ({ assetDefault, mocWrapper, mocSettlement } = this.mocContracts);
    });
    redeemTPBehavior();

    describe("WHEN redeem TP using an asset not whitelisted", () => {
      let assetNotWhitelisted: ERC20Mock;
      beforeEach(async () => {
        assetNotWhitelisted = await deployAsset();
      });
      it("THEN tx fails because asset is invalid", async () => {
        await expect(mocWrapper.redeemTP(assetNotWhitelisted.address, 0, 10, 10)).to.be.revertedWithCustomError(
          mocWrapper,
          ERRORS.INVALID_ADDRESS,
        );
      });
    });

<<<<<<< HEAD
    describe("WHEN alice redeems 2350 TP", () => {
=======
    describe("AND alice has 100 TPs with asset price at 1:1", () => {
>>>>>>> 76a8a851
      let tx: ContractTransaction;
      const fixedBlock = 52;
      beforeEach(async () => {
        // add collateral
        await mocFunctions.mintTC({ from: deployer, qTC: 1000 });
        // mint TP to alice
<<<<<<< HEAD
        await mocFunctions.mintTP({ i: TP_0, from: alice, qTP: 23500 });
        // go forward to a fixed block remaining for settlement to avoid unpredictability in the interest rate
        const bns = await mocSettlement.bns();
        await mineUpTo(bns.sub(fixedBlock));
        tx = await mocFunctions.redeemTP({ i: TP_0, from: alice, qTP: 2350 });
      });
      it("THEN a TPRedeemed event is emitted by MocWrapper", async function () {
        // asset: assetDefault
        // i: 0
        // sender: alice
        // receiver: alice
        // qTP: 2350 TP
        // qAC: 10AC - 5% for Moc Fee Flow - 0.1% for interest collector
        await expect(tx)
          .to.emit(mocWrapper, "TPRedeemed")
          .withArgs(assetDefault.address, 0, alice, alice, pEth(2350), pEth("9.49012268518518519"));
=======
        await mocFunctions.mintTP({ i: 0, from: alice, qTP: 100 });
        // go forward to a fixed block remaining for settlement to avoid unpredictability
        await mineUpTo(fixedBlock);
      });
      describe("WHEN alice redeems 10 TP", () => {
        beforeEach(async () => {
          tx = await mocFunctions.redeemTP({ i: 0, from: alice, qTP: 10 });
        });
        it("THEN a TPRedeemed event is emitted by MocWrapper", async function () {
          // asset: assetDefault
          // i: 0
          // sender: alice
          // receiver: alice
          // qTP: 10 TP
          // qAC: 10AC - 5% for Moc Fee Flow - 0.1% for interest collector
          await expect(tx)
            .to.emit(mocWrapper, "TPRedeemed")
            .withArgs(assetDefault.address, 0, alice, alice, pEth(10), pEth("9.49000393518518519"));
        });
>>>>>>> 76a8a851
      });

<<<<<<< HEAD
    describe("WHEN alice redeems 2350 TP to bob", () => {
      let tx: ContractTransaction;
      beforeEach(async () => {
        //add collateral
        await mocFunctions.mintTC({ from: alice, qTC: 1000 });
        // mint TP to alice
        await mocFunctions.mintTP({ i: TP_0, from: alice, qTP: 23500 });
        // go forward to a fixed block remaining for settlement to avoid unpredictability in the interest rate
        const bns = await mocSettlement.bns();
        await mineUpTo(bns.sub(fixedBlock));
        tx = await mocFunctions.redeemTPto({ i: TP_0, from: alice, to: bob, qTP: 2350 });
      });
      it("THEN a TPRedeemed event is emitted by MocWrapper", async function () {
        // asset: assetDefault
        // i: 0
        // sender: alice
        // receiver: bob
        // qTP: 2350 TP
        // qAC: 10AC - 5% for Moc Fee Flow - 0.1% for interest collector
        await expect(tx)
          .to.emit(mocWrapper, "TPRedeemed")
          .withArgs(assetDefault.address, 0, alice, bob, pEth(2350), pEth("9.49012268518518519"));
      });
    });

    describe("GIVEN 23500 TP minted with asset at 1:1 price", () => {
      let newAsset: ERC20Mock;
      let newPriceProvider: PriceProviderMock;
      beforeEach(async () => {
        //add collateral
        await mocFunctions.mintTC({ from: deployer, qTC: 1000 });
        await mocFunctions.mintTP({ i: TP_0, from: alice, qTP: 23500 });
      });
      describe("WHEN add a new asset with price 0.9", () => {
=======
      describe("WHEN alice redeems 10 TP to bob", () => {
        beforeEach(async () => {
          tx = await mocFunctions.redeemTPto({ i: 0, from: alice, to: bob, qTP: 10 });
        });
        it("THEN a TPRedeemed event is emitted by MocWrapper", async function () {
          // asset: assetDefault
          // i: 0
          // sender: alice
          // receiver: bob
          // qTP: 10 TP
          // qAC: 10AC - 5% for Moc Fee Flow - 0.1% for interest collector
          await expect(tx)
            .to.emit(mocWrapper, "TPRedeemed")
            .withArgs(assetDefault.address, 0, alice, bob, pEth(10), pEth("9.49000393518518519"));
        });
      });
      let newAsset: ERC20Mock;
      let newPriceProvider: PriceProviderMock;
      describe("WHEN a new asset with price 0.9 is added", () => {
>>>>>>> 76a8a851
        beforeEach(async () => {
          newAsset = await deployAsset();
          newPriceProvider = await deployPriceProvider(pEth(0.9));
          await mocFunctions.addAsset(newAsset, newPriceProvider);
          // add stock of the new asset to the collateral bag
          await mocFunctions.mintTC({ from: deployer, qTC: 1000, asset: newAsset });
        });
        describe("AND redeem 23500 TP in exchange of the new asset", () => {
          let aliceNewAssetPrevBalance: Balance;
          beforeEach(async () => {
            aliceNewAssetPrevBalance = await mocFunctions.assetBalanceOf(alice, newAsset);
            // go forward to a fixed block remaining for settlement to avoid unpredictability in the interest rate
            const bns = await mocSettlement.bns();
            await mineUpTo(bns.sub(fixedBlock));
            await mocFunctions.redeemTP({ i: TP_0, from: alice, qTP: 23500, asset: newAsset });
          });
          it("THEN alice receives 102.75 of the new asset instead of 92.45", async () => {
            //asset reward = 92.47 currency / 0.9 asset price
            const aliceNewAssetActualBalance = await mocFunctions.assetBalanceOf(alice, newAsset);
            const diff = aliceNewAssetActualBalance.sub(aliceNewAssetPrevBalance);
            assertPrec("102.756983024691358111", diff);
          });
        });
      });
      describe("WHEN add a new asset with price 1.1", () => {
        beforeEach(async () => {
          newAsset = await deployAsset();
          newPriceProvider = await deployPriceProvider(pEth(1.1));
          await mocFunctions.addAsset(newAsset, newPriceProvider);
          // add stock of the new asset to the collateral bag
          await mocFunctions.mintTC({ from: deployer, qTC: 1000, asset: newAsset });
        });
        describe("AND redeem 23500 TP with new asset", () => {
          let aliceNewAssetPrevBalance: Balance;
          beforeEach(async () => {
            aliceNewAssetPrevBalance = await mocFunctions.assetBalanceOf(alice, newAsset);
            // go forward to a fixed block remaining for settlement to avoid unpredictability in the interest rate
            const bns = await mocSettlement.bns();
            await mineUpTo(bns.sub(fixedBlock));
            await mocFunctions.redeemTP({ i: TP_0, from: alice, qTP: 23500, asset: newAsset });
          });
          it("THEN alice receives 84.07 of the new asset instead of 92.45", async () => {
            //asset reward = 92.47 currency / 1.1 asset price
            const aliceNewAssetActualBalance = await mocFunctions.assetBalanceOf(alice, newAsset);
            const diff = aliceNewAssetActualBalance.sub(aliceNewAssetPrevBalance);
            assertPrec("84.073895202020202090", diff);
          });
        });
      });
    });
  });
});<|MERGE_RESOLUTION|>--- conflicted
+++ resolved
@@ -8,7 +8,6 @@
 import { getNamedAccounts } from "hardhat";
 import { assertPrec } from "../helpers/assertHelper";
 import { ContractTransaction } from "ethers";
-import { mineUpTo } from "@nomicfoundation/hardhat-network-helpers";
 import { tpParams } from "../helpers/utils";
 
 describe("Feature: MocCABag redeem TP", function () {
@@ -20,7 +19,6 @@
   let alice: Address;
   let bob: Address;
   const TP_0 = 0;
-  const fixedBlock = 85342;
 
   describe("GIVEN a MocCABag implementation deployed", function () {
     beforeEach(async function () {
@@ -45,113 +43,53 @@
       });
     });
 
-<<<<<<< HEAD
-    describe("WHEN alice redeems 2350 TP", () => {
-=======
-    describe("AND alice has 100 TPs with asset price at 1:1", () => {
->>>>>>> 76a8a851
+    describe("AND alice has 23500 TPs with asset price at 1:1", () => {
       let tx: ContractTransaction;
       const fixedBlock = 52;
       beforeEach(async () => {
         // add collateral
         await mocFunctions.mintTC({ from: deployer, qTC: 1000 });
         // mint TP to alice
-<<<<<<< HEAD
         await mocFunctions.mintTP({ i: TP_0, from: alice, qTP: 23500 });
-        // go forward to a fixed block remaining for settlement to avoid unpredictability in the interest rate
-        const bns = await mocSettlement.bns();
-        await mineUpTo(bns.sub(fixedBlock));
-        tx = await mocFunctions.redeemTP({ i: TP_0, from: alice, qTP: 2350 });
-      });
-      it("THEN a TPRedeemed event is emitted by MocWrapper", async function () {
-        // asset: assetDefault
-        // i: 0
-        // sender: alice
-        // receiver: alice
-        // qTP: 2350 TP
-        // qAC: 10AC - 5% for Moc Fee Flow - 0.1% for interest collector
-        await expect(tx)
-          .to.emit(mocWrapper, "TPRedeemed")
-          .withArgs(assetDefault.address, 0, alice, alice, pEth(2350), pEth("9.49012268518518519"));
-=======
-        await mocFunctions.mintTP({ i: 0, from: alice, qTP: 100 });
         // go forward to a fixed block remaining for settlement to avoid unpredictability
         await mineUpTo(fixedBlock);
       });
-      describe("WHEN alice redeems 10 TP", () => {
+      describe("WHEN alice redeems 2350 TP", () => {
         beforeEach(async () => {
-          tx = await mocFunctions.redeemTP({ i: 0, from: alice, qTP: 10 });
+          tx = await mocFunctions.redeemTP({ i: TP_0, from: alice, qTP: 2350 });
         });
         it("THEN a TPRedeemed event is emitted by MocWrapper", async function () {
           // asset: assetDefault
           // i: 0
           // sender: alice
           // receiver: alice
-          // qTP: 10 TP
+          // qTP: 2350 TP
           // qAC: 10AC - 5% for Moc Fee Flow - 0.1% for interest collector
           await expect(tx)
             .to.emit(mocWrapper, "TPRedeemed")
-            .withArgs(assetDefault.address, 0, alice, alice, pEth(10), pEth("9.49000393518518519"));
+            .withArgs(assetDefault.address, TP_0, alice, alice, pEth(2350), pEth("9.49000393518518519"));
         });
->>>>>>> 76a8a851
       });
 
-<<<<<<< HEAD
-    describe("WHEN alice redeems 2350 TP to bob", () => {
-      let tx: ContractTransaction;
-      beforeEach(async () => {
-        //add collateral
-        await mocFunctions.mintTC({ from: alice, qTC: 1000 });
-        // mint TP to alice
-        await mocFunctions.mintTP({ i: TP_0, from: alice, qTP: 23500 });
-        // go forward to a fixed block remaining for settlement to avoid unpredictability in the interest rate
-        const bns = await mocSettlement.bns();
-        await mineUpTo(bns.sub(fixedBlock));
-        tx = await mocFunctions.redeemTPto({ i: TP_0, from: alice, to: bob, qTP: 2350 });
-      });
-      it("THEN a TPRedeemed event is emitted by MocWrapper", async function () {
-        // asset: assetDefault
-        // i: 0
-        // sender: alice
-        // receiver: bob
-        // qTP: 2350 TP
-        // qAC: 10AC - 5% for Moc Fee Flow - 0.1% for interest collector
-        await expect(tx)
-          .to.emit(mocWrapper, "TPRedeemed")
-          .withArgs(assetDefault.address, 0, alice, bob, pEth(2350), pEth("9.49012268518518519"));
-      });
-    });
-
-    describe("GIVEN 23500 TP minted with asset at 1:1 price", () => {
-      let newAsset: ERC20Mock;
-      let newPriceProvider: PriceProviderMock;
-      beforeEach(async () => {
-        //add collateral
-        await mocFunctions.mintTC({ from: deployer, qTC: 1000 });
-        await mocFunctions.mintTP({ i: TP_0, from: alice, qTP: 23500 });
-      });
-      describe("WHEN add a new asset with price 0.9", () => {
-=======
-      describe("WHEN alice redeems 10 TP to bob", () => {
+      describe("WHEN alice redeems 2350 TP to bob", () => {
         beforeEach(async () => {
-          tx = await mocFunctions.redeemTPto({ i: 0, from: alice, to: bob, qTP: 10 });
+          tx = await mocFunctions.redeemTPto({ i: TP_0, from: alice, to: bob, qTP: 2350 });
         });
         it("THEN a TPRedeemed event is emitted by MocWrapper", async function () {
           // asset: assetDefault
           // i: 0
           // sender: alice
           // receiver: bob
-          // qTP: 10 TP
+          // qTP: 2350 TP
           // qAC: 10AC - 5% for Moc Fee Flow - 0.1% for interest collector
           await expect(tx)
             .to.emit(mocWrapper, "TPRedeemed")
-            .withArgs(assetDefault.address, 0, alice, bob, pEth(10), pEth("9.49000393518518519"));
+            .withArgs(assetDefault.address, TP_0, alice, bob, pEth(2350), pEth("9.49000393518518519"));
         });
       });
       let newAsset: ERC20Mock;
       let newPriceProvider: PriceProviderMock;
       describe("WHEN a new asset with price 0.9 is added", () => {
->>>>>>> 76a8a851
         beforeEach(async () => {
           newAsset = await deployAsset();
           newPriceProvider = await deployPriceProvider(pEth(0.9));
