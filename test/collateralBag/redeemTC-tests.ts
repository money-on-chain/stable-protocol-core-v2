<<<<<<< HEAD
import { fixtureDeployedMocCABag } from "./fixture";
import { ERC20Mock, MocCAWrapper, PriceProviderMock } from "../../typechain";
import { mocFunctionsCARBag } from "../helpers/mocFunctionsCARBag";
import { redeemTCBehavior } from "../behaviors/redeemTC.behavior";
import { Balance, deployAsset, deployPriceProvider, ERRORS, pEth, tpParams } from "../helpers/utils";
=======
>>>>>>> 849cd4f3
import { expect } from "chai";
import { Address } from "hardhat-deploy/types";
import { getNamedAccounts } from "hardhat";
import { ContractTransaction } from "ethers";
<<<<<<< HEAD
=======
import { ERC20Mock, MocCAWrapper, PriceProviderMock } from "../../typechain";
import { mocFunctionsCARBag } from "../helpers/mocFunctionsCARBag";
import { redeemTCBehavior } from "../behaviors/redeemTC.behavior";
import { Balance, ERRORS, deployAsset, deployPriceProvider, pEth, tpParams } from "../helpers/utils";
import { assertPrec } from "../helpers/assertHelper";
import { fixtureDeployedMocCABag } from "./fixture";
>>>>>>> 849cd4f3

describe("Feature: MocCABag redeem TC", function () {
  let mocWrapper: MocCAWrapper;
  let assetDefault: ERC20Mock;
  let assetPriceProvider: PriceProviderMock;
  let mocFunctions: any;
  let deployer: Address;
  let alice: Address;
  let bob: Address;

  describe("GIVEN a MocCABag implementation deployed", function () {
    beforeEach(async function () {
      ({ deployer, alice, bob } = await getNamedAccounts());
      this.mocContracts = await fixtureDeployedMocCABag(tpParams.length, tpParams)();
      mocFunctions = await mocFunctionsCARBag(this.mocContracts);
      this.mocFunctions = mocFunctions;
      ({
        assets: [assetDefault],
        mocWrapper,
        assetPriceProviders: [assetPriceProvider],
      } = this.mocContracts);
    });
    redeemTCBehavior();

    describe("WHEN redeem TC using an asset not whitelisted", () => {
      let assetNotWhitelisted: ERC20Mock;
      beforeEach(async () => {
        assetNotWhitelisted = await deployAsset();
      });
      it("THEN tx fails because asset is invalid", async () => {
        await expect(mocWrapper.redeemTC(assetNotWhitelisted.address, 10, 10)).to.be.revertedWithCustomError(
          mocWrapper,
          ERRORS.INVALID_ADDRESS,
        );
      });
    });
    describe("AND alice has 1000 TC with asset price at 1:1", () => {
      let tx: ContractTransaction;
      beforeEach(async () => {
        await mocFunctions.mintTC({ from: alice, qTC: 1000 });
      });
      describe("WHEN alice redeems 10 TC", () => {
        beforeEach(async () => {
          tx = await mocFunctions.redeemTC({ from: alice, qTC: 10 });
        });
        it("THEN a TCRedeemed event is emitted by MocWrapper", async function () {
          // asset: assetDefault
          // sender: alice
          // receiver: alice
          // qTC: 10 TC
          // qAC: 10AC - 5% for Moc Fee Flow
          await expect(tx)
            .to.emit(mocWrapper, "TCRedeemed")
            .withArgs(assetDefault.address, alice, alice, pEth(10), pEth(10 * 0.95));
        });
      });
      describe("WHEN alice redeems 10 TC to bob", () => {
        beforeEach(async () => {
          tx = await mocFunctions.redeemTCto({ from: alice, to: bob, qTC: 10 });
        });
        it("THEN a TCRedeemed event is emitted by MocWrapper", async function () {
          // asset: assetDefault
          // sender: alice
          // receiver: bob
          // qTC: 10 TC
          // qAC: 10AC - 5% for Moc Fee Flow
          await expect(tx)
            .to.emit(mocWrapper, "TCRedeemed")
            .withArgs(assetDefault.address, alice, bob, pEth(10), pEth(10 * 0.95));
        });
      });
      describe("AND asset price provider is deprecated", () => {
        beforeEach(async () => {
          await assetPriceProvider.deprecatePriceProvider();
        });
        describe("WHEN alice tries to redeem 10 TC", () => {
          it("THEN tx fails because invalid price provider", async () => {
            await expect(mocFunctions.redeemTC({ from: alice, qTC: 10 })).to.be.revertedWithCustomError(
              mocWrapper,
              ERRORS.INVALID_PRICE_PROVIDER,
            );
          });
        });
      });
      let newAsset: ERC20Mock;
      let newPriceProvider: PriceProviderMock;
      describe("AND new asset with price 0.9 is added", () => {
        beforeEach(async () => {
          newAsset = await deployAsset();
          newPriceProvider = await deployPriceProvider(pEth(0.9));
          await mocFunctions.addOrEditAsset(newAsset, newPriceProvider);
          // add stock of the new asset to the collateral bag
          await mocFunctions.mintTC({ from: deployer, qTC: 1000, asset: newAsset });
        });
        describe("WHEN redeem 100 TC in exchange of the new asset", () => {
          let aliceNewAssetPrevBalance: Balance;
          beforeEach(async () => {
            aliceNewAssetPrevBalance = await mocFunctions.assetBalanceOf(alice, newAsset);
            await mocFunctions.redeemTC({ from: alice, qTC: 100, asset: newAsset });
          });
          it("THEN alice receives 105.55 of the new asset instead of 95", async () => {
            //asset reward = 95 currency / 0.9 asset price
            const aliceNewAssetActualBalance = await mocFunctions.assetBalanceOf(alice, newAsset);
            const diff = aliceNewAssetActualBalance.sub(aliceNewAssetPrevBalance);
            assertPrec("105.555555555555555555", diff);
          });
        });
      });
      describe("AND a new asset with price 1.1 is added", () => {
        beforeEach(async () => {
          newAsset = await deployAsset();
          newPriceProvider = await deployPriceProvider(pEth(1.1));
          await mocFunctions.addOrEditAsset(newAsset, newPriceProvider);
          // add stock of the new asset to the collateral bag
          await mocFunctions.mintTC({ from: deployer, qTC: 1000, asset: newAsset });
        });
        describe("WHEN redeem 100 TC in exchange of the new asset", () => {
          let aliceNewAssetPrevBalance: Balance;
          beforeEach(async () => {
            aliceNewAssetPrevBalance = await mocFunctions.assetBalanceOf(alice, newAsset);
            await mocFunctions.redeemTC({ from: alice, qTC: 100, asset: newAsset });
          });
          it("THEN alice receives 86.36 new asset instead of 95", async () => {
            //asset reward = 95 currency / 1.1 asset price
            const aliceNewAssetActualBalance = await mocFunctions.assetBalanceOf(alice, newAsset);
            const diff = aliceNewAssetActualBalance.sub(aliceNewAssetPrevBalance);
            assertPrec("86.363636363636363636", diff);
          });
        });
      });
    });
  });
});<|MERGE_RESOLUTION|>--- conflicted
+++ resolved
@@ -1,24 +1,13 @@
-<<<<<<< HEAD
-import { fixtureDeployedMocCABag } from "./fixture";
-import { ERC20Mock, MocCAWrapper, PriceProviderMock } from "../../typechain";
-import { mocFunctionsCARBag } from "../helpers/mocFunctionsCARBag";
-import { redeemTCBehavior } from "../behaviors/redeemTC.behavior";
-import { Balance, deployAsset, deployPriceProvider, ERRORS, pEth, tpParams } from "../helpers/utils";
-=======
->>>>>>> 849cd4f3
 import { expect } from "chai";
 import { Address } from "hardhat-deploy/types";
 import { getNamedAccounts } from "hardhat";
 import { ContractTransaction } from "ethers";
-<<<<<<< HEAD
-=======
 import { ERC20Mock, MocCAWrapper, PriceProviderMock } from "../../typechain";
 import { mocFunctionsCARBag } from "../helpers/mocFunctionsCARBag";
 import { redeemTCBehavior } from "../behaviors/redeemTC.behavior";
 import { Balance, ERRORS, deployAsset, deployPriceProvider, pEth, tpParams } from "../helpers/utils";
 import { assertPrec } from "../helpers/assertHelper";
 import { fixtureDeployedMocCABag } from "./fixture";
->>>>>>> 849cd4f3
 
 describe("Feature: MocCABag redeem TC", function () {
   let mocWrapper: MocCAWrapper;
