import { expect } from "chai";
import { deployments, ethers } from "hardhat";
import {
  MocCARC20,
  MocCARC20__factory,
  MocCAWrapper,
  MocCAWrapper__factory,
  MocRC20,
  MocSettlement,
} from "../../typechain";
import { CONSTANTS, ERRORS, deployCollateralToken } from "../helpers/utils";
import { mocAddresses } from "../../deploy-config/config";
import { fixtureDeployedMocCABag } from "./fixture";
import { mocInitialize } from "./initializers";

describe("Feature: MocCABag initialization", function () {
  let mocProxy: MocCARC20;
  let mocWrapper: MocCAWrapper;
  let mocSettlement: MocSettlement;
  let wcaToken: MocRC20;
  let mocCollateralToken: MocRC20;
  let mocInit: any;
  const { governorAddress, pauserAddress } = mocAddresses["hardhat"];
  before(async () => {
    ({
      mocImpl: mocProxy,
      mocWrapper,
      mocCollateralToken,
      wcaToken,
      mocSettlement,
    } = await fixtureDeployedMocCABag(0)());
    mocInit = mocInitialize(mocProxy, wcaToken.address, mocCollateralToken.address, mocSettlement.address);
  });
  describe("GIVEN a MocCABag implementation deployed", () => {
    describe("WHEN initialize mocProxy again", async () => {
      it("THEN tx fails because contract is already initialized", async () => {
        await expect(mocInit()).to.be.revertedWith(ERRORS.CONTRACT_INITIALIZED);
      });
    });
    describe("WHEN initialize the moc implementation", async () => {
      let mocImplementation: MocCARC20;
      it("THEN tx fails because contract is already initialized", async () => {
        mocImplementation = MocCARC20__factory.connect(
          (await deployments.get("MocCABagImpl")).address,
          ethers.provider.getSigner(),
        );
        await expect(
          mocInitialize(mocImplementation, wcaToken.address, mocCollateralToken.address, mocSettlement.address)(),
        ).to.be.revertedWith(ERRORS.CONTRACT_INITIALIZED);
      });
    });
    describe("WHEN initialize mocWrapper again", async () => {
      it("THEN tx fails because contract is already initialized", async () => {
        await expect(
          mocWrapper.initialize(governorAddress, pauserAddress, mocProxy.address, wcaToken.address),
        ).to.be.revertedWith(ERRORS.CONTRACT_INITIALIZED);
      });
    });
    describe("WHEN initialize the mocWrapper implementation", async () => {
      let mocWrapperImplementation: MocCAWrapper;
      it("THEN tx fails because contract is already initialized", async () => {
        mocWrapperImplementation = MocCAWrapper__factory.connect(
          (await deployments.get("MocCAWrapperImpl")).address,
          ethers.provider.getSigner(),
        );
        await expect(
          mocWrapperImplementation.initialize(governorAddress, pauserAddress, mocProxy.address, wcaToken.address),
        ).to.be.revertedWith(ERRORS.CONTRACT_INITIALIZED);
      });
    });
  });

  describe("GIVEN a new MocCABag instance", () => {
    let newMocInit: any;
    before(async () => {
      const mocCARC20Factory = await ethers.getContractFactory("MocCARC20");
      const mocCARC20Impl = await mocCARC20Factory.deploy();

      const mocCARC20ProxyFactory = await ethers.getContractFactory("ERC1967Proxy");
      const proxy = await mocCARC20ProxyFactory.deploy(mocCARC20Impl.address, "0x");

      const newMocImpl = MocCARC20__factory.connect(proxy.address, ethers.provider.getSigner());

      const newMocTC = await deployCollateralToken({
        adminAddress: proxy.address,
        governorAddress: await newMocImpl.governor(),
      });
      newMocInit = mocInitialize(newMocImpl, wcaToken.address, newMocTC.address, mocSettlement.address);
    });
    describe("WHEN it is initialized with invalid protThrld value", () => {
      it("THEN tx fails because protThrld is below ONE", async () => {
        await expect(newMocInit({ protThrld: CONSTANTS.ONE.sub(1) })).to.be.revertedWithCustomError(
          mocProxy,
          ERRORS.INVALID_VALUE,
        );
      });
    });
    describe("WHEN it is initialized with invalid feeRetainer value", () => {
      it("THEN tx fails because feeRetainer is above ONE", async () => {
        await expect(newMocInit({ feeRetainer: CONSTANTS.ONE.add(1) })).to.be.revertedWithCustomError(
          mocProxy,
          ERRORS.INVALID_VALUE,
        );
      });
    });
    describe("WHEN it is initialized with invalid TCmintFee value", () => {
      it("THEN tx fails because TCmintFee is above ONE", async () => {
        await expect(newMocInit({ tcMintFee: CONSTANTS.ONE.add(1) })).to.be.revertedWithCustomError(
          mocProxy,
          ERRORS.INVALID_VALUE,
        );
      });
    });
    describe("WHEN it is initialized with invalid TCredeemFee value", () => {
      it("THEN tx fails because TCredeemFee is above ONE", async () => {
        await expect(newMocInit({ tcRedeemFee: CONSTANTS.ONE.add(1) })).to.be.revertedWithCustomError(
          mocProxy,
          ERRORS.INVALID_VALUE,
        );
      });
    });
<<<<<<< HEAD
    describe("WHEN it is initialized with invalid swapTPforTCFee value", () => {
      it("THEN tx fails because swapTPforTCFee is above ONE", async () => {
        await expect(newMocInit({ swapTPforTCFee: CONSTANTS.ONE.add(1) })).to.be.revertedWithCustomError(
=======
    describe("WHEN it is initialized with invalid swapTPforTPFee value", () => {
      it("THEN tx fails because swapTPforTPFee is above ONE", async () => {
        await expect(newMocInit({ swapTPforTPFee: CONSTANTS.ONE.add(1) })).to.be.revertedWithCustomError(
          mocProxy,
          ERRORS.INVALID_VALUE,
        );
      });
    });
    describe("WHEN it is initialized with invalid redeemTCandTPFee value", () => {
      it("THEN tx fails because redeemTCandTPFee is above ONE", async () => {
        await expect(newMocInit({ redeemTCandTPFee: CONSTANTS.ONE.add(1) })).to.be.revertedWithCustomError(
          mocProxy,
          ERRORS.INVALID_VALUE,
        );
      });
    });
    describe("WHEN it is initialized with invalid mintTCandTPFee value", () => {
      it("THEN tx fails because mintTCandTPFee is above ONE", async () => {
        await expect(newMocInit({ mintTCandTPFee: CONSTANTS.ONE.add(1) })).to.be.revertedWithCustomError(
>>>>>>> de28f590
          mocProxy,
          ERRORS.INVALID_VALUE,
        );
      });
    });
    describe("WHEN it is initialized with invalid success fee value", () => {
      it("THEN tx fails because sf is above ONE", async () => {
        await expect(newMocInit({ successFee: CONSTANTS.ONE.add(1) })).to.be.revertedWithCustomError(
          mocProxy,
          ERRORS.INVALID_VALUE,
        );
      });
    });
    describe("WHEN it is initialized with invalid appreciation factor value", () => {
      it("THEN tx fails because fa is above ONE", async () => {
        await expect(newMocInit({ appreciationFactor: CONSTANTS.ONE.add(1) })).to.be.revertedWithCustomError(
          mocProxy,
          ERRORS.INVALID_VALUE,
        );
      });
    });
    describe("WHEN it is initialized with invalid emaCalculationBlockSpan value", () => {
      it("THEN tx fails because emaCalculationBlockSpan cannot be zero", async () => {
        await expect(newMocInit({ emaCalculationBlockSpan: 0 })).to.be.revertedWithCustomError(
          mocProxy,
          ERRORS.INVALID_VALUE,
        );
      });
    });
  });
});<|MERGE_RESOLUTION|>--- conflicted
+++ resolved
@@ -119,14 +119,17 @@
         );
       });
     });
-<<<<<<< HEAD
+    describe("WHEN it is initialized with invalid swapTPforTPFee value", () => {
+      it("THEN tx fails because swapTPforTPFee is above ONE", async () => {
+        await expect(newMocInit({ swapTPforTPFee: CONSTANTS.ONE.add(1) })).to.be.revertedWithCustomError(
+          mocProxy,
+          ERRORS.INVALID_VALUE,
+        );
+      });
+    });
     describe("WHEN it is initialized with invalid swapTPforTCFee value", () => {
       it("THEN tx fails because swapTPforTCFee is above ONE", async () => {
         await expect(newMocInit({ swapTPforTCFee: CONSTANTS.ONE.add(1) })).to.be.revertedWithCustomError(
-=======
-    describe("WHEN it is initialized with invalid swapTPforTPFee value", () => {
-      it("THEN tx fails because swapTPforTPFee is above ONE", async () => {
-        await expect(newMocInit({ swapTPforTPFee: CONSTANTS.ONE.add(1) })).to.be.revertedWithCustomError(
           mocProxy,
           ERRORS.INVALID_VALUE,
         );
@@ -143,7 +146,6 @@
     describe("WHEN it is initialized with invalid mintTCandTPFee value", () => {
       it("THEN tx fails because mintTCandTPFee is above ONE", async () => {
         await expect(newMocInit({ mintTCandTPFee: CONSTANTS.ONE.add(1) })).to.be.revertedWithCustomError(
->>>>>>> de28f590
           mocProxy,
           ERRORS.INVALID_VALUE,
         );
