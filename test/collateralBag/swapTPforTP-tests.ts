import { expect } from "chai";
import { Address } from "hardhat-deploy/types";
import { getNamedAccounts } from "hardhat";
import { ContractTransaction } from "ethers";
import { ERC20Mock, MocCAWrapper, PriceProviderMock } from "../../typechain";
import { mocFunctionsCARBag } from "../helpers/mocFunctionsCARBag";
import { swapTPforTPBehavior } from "../behaviors/swapTPforTP.behavior";
import { ERRORS, deployAsset, mineUpTo, pEth, tpParams } from "../helpers/utils";
import { fixtureDeployedMocCABag } from "./fixture";

describe("Feature: MocCABag swap TP for TP", function () {
  let mocWrapper: MocCAWrapper;
  let assetDefault: ERC20Mock;
  let assetPriceProvider: PriceProviderMock;
  let mocFunctions: any;
  let deployer: Address;
  let alice: Address;
  let bob: Address;
  const TP_0 = 0;
  const TP_1 = 1;

  describe("GIVEN a MocCABag implementation deployed", function () {
    beforeEach(async function () {
      ({ deployer, alice, bob } = await getNamedAccounts());
      this.mocContracts = await fixtureDeployedMocCABag(tpParams.length, tpParams)();
      this.mocFunctions = await mocFunctionsCARBag(this.mocContracts);
      mocFunctions = this.mocFunctions;
      ({
        assets: [assetDefault],
        mocWrapper,
        assetPriceProviders: [assetPriceProvider],
      } = this.mocContracts);
    });
    swapTPforTPBehavior();

    describe("WHEN swap TP using an asset not whitelisted", () => {
      let assetNotWhitelisted: ERC20Mock;
      beforeEach(async () => {
        assetNotWhitelisted = await deployAsset();
      });
      it("THEN tx fails because asset is invalid", async () => {
        await expect(
          mocWrapper.swapTPforTP(assetNotWhitelisted.address, 0, 1, 10, 0, 10),
        ).to.be.revertedWithCustomError(mocWrapper, ERRORS.INVALID_ADDRESS);
      });
    });
    describe("AND alice has 23500 TP 0", () => {
      let tx: ContractTransaction;
      const fixedBlock = 100;
      beforeEach(async () => {
        // add collateral
        await mocFunctions.mintTC({ from: deployer, qTC: 1000 });
        // mint TP to alice
        await mocFunctions.mintTP({ i: TP_0, from: alice, qTP: 23500 });
        // go forward to a fixed block remaining for settlement to avoid unpredictability
        await mineUpTo(fixedBlock);
      });
      describe("WHEN alice swap 2350 TP 0 for TP 1", () => {
        beforeEach(async () => {
          tx = await mocFunctions.swapTPforTP({ iFrom: TP_0, iTo: TP_1, from: alice, qTP: 2350 });
        });
<<<<<<< HEAD
        it("THEN a TPSwappedForTP event is emitted by MocWrapper", async function () {
=======
        it("THEN a TPSwappedWithWrapper event is emitted by MocWrapper", async function () {
>>>>>>> de28f590
          // asset: assetDefault
          // iFrom: 0
          // iTo: 1
          // sender: alice
          // receiver: alice
          // qTPfrom: 2350 TP
          // qTPto: 52.5
          // qAC: 1% for fee + 0.099% for interest of 100 AC
          await expect(tx)
<<<<<<< HEAD
            .to.emit(mocWrapper, "TPSwappedForTP")
            .withArgs(
              assetDefault.address,
              TP_0,
              TP_1,
              alice,
              alice,
              pEth(2350),
              pEth(52.5),
              pEth("0.109991087962962960"),
            );
=======
            .to.emit(mocWrapper, "TPSwappedWithWrapper")
            .withArgs(assetDefault.address, TP_0, TP_1, alice, alice, pEth(2350), pEth("0.109991087962962960"));
>>>>>>> de28f590
        });
      });
      describe("WHEN alice swap 2350 TP 0 for TP 1 to bob", () => {
        beforeEach(async () => {
          tx = await mocFunctions.swapTPforTPto({ iFrom: TP_0, iTo: TP_1, from: alice, to: bob, qTP: 2350 });
        });
<<<<<<< HEAD
        it("THEN a TPSwappedForTP event is emitted by MocWrapper", async function () {
=======
        it("THEN a TPSwappedWithWrapper event is emitted by MocWrapper", async function () {
>>>>>>> de28f590
          // asset: assetDefault
          // iFrom: 0
          // iTo: 1
          // sender: alice
          // receiver: bob
          // qTPfrom: 2350 TP
          // qTPto: 52.5
          // qAC: 1% for fee + 0.099% for interest of 100 AC
          await expect(tx)
<<<<<<< HEAD
            .to.emit(mocWrapper, "TPSwappedForTP")
            .withArgs(
              assetDefault.address,
              TP_0,
              TP_1,
              alice,
              bob,
              pEth(2350),
              pEth(52.5),
              pEth("0.109991087962962960"),
            );
=======
            .to.emit(mocWrapper, "TPSwappedWithWrapper")
            .withArgs(assetDefault.address, TP_0, TP_1, alice, bob, pEth(2350), pEth("0.109991087962962960"));
>>>>>>> de28f590
        });
      });
      describe("AND asset price provider is deprecated", () => {
        beforeEach(async () => {
          await assetPriceProvider.deprecatePriceProvider();
        });
        describe("WHEN alice tries to swap 2350 TP 0 for TP 1", () => {
          it("THEN tx fails because invalid price provider", async () => {
            await expect(
              mocFunctions.swapTPforTP({ iFrom: TP_0, iTo: TP_1, from: alice, qTP: 2350 }),
            ).to.be.revertedWithCustomError(mocWrapper, ERRORS.INVALID_PRICE_PROVIDER);
          });
        });
      });
    });
  });
});<|MERGE_RESOLUTION|>--- conflicted
+++ resolved
@@ -59,11 +59,7 @@
         beforeEach(async () => {
           tx = await mocFunctions.swapTPforTP({ iFrom: TP_0, iTo: TP_1, from: alice, qTP: 2350 });
         });
-<<<<<<< HEAD
-        it("THEN a TPSwappedForTP event is emitted by MocWrapper", async function () {
-=======
-        it("THEN a TPSwappedWithWrapper event is emitted by MocWrapper", async function () {
->>>>>>> de28f590
+        it("THEN a TPSwappedForTPWithWrapper event is emitted by MocWrapper", async function () {
           // asset: assetDefault
           // iFrom: 0
           // iTo: 1
@@ -73,8 +69,7 @@
           // qTPto: 52.5
           // qAC: 1% for fee + 0.099% for interest of 100 AC
           await expect(tx)
-<<<<<<< HEAD
-            .to.emit(mocWrapper, "TPSwappedForTP")
+            .to.emit(mocWrapper, "TPSwappedForTPWithWrapper")
             .withArgs(
               assetDefault.address,
               TP_0,
@@ -85,21 +80,13 @@
               pEth(52.5),
               pEth("0.109991087962962960"),
             );
-=======
-            .to.emit(mocWrapper, "TPSwappedWithWrapper")
-            .withArgs(assetDefault.address, TP_0, TP_1, alice, alice, pEth(2350), pEth("0.109991087962962960"));
->>>>>>> de28f590
         });
       });
       describe("WHEN alice swap 2350 TP 0 for TP 1 to bob", () => {
         beforeEach(async () => {
           tx = await mocFunctions.swapTPforTPto({ iFrom: TP_0, iTo: TP_1, from: alice, to: bob, qTP: 2350 });
         });
-<<<<<<< HEAD
-        it("THEN a TPSwappedForTP event is emitted by MocWrapper", async function () {
-=======
-        it("THEN a TPSwappedWithWrapper event is emitted by MocWrapper", async function () {
->>>>>>> de28f590
+        it("THEN a TPSwappedForTPWithWrapper event is emitted by MocWrapper", async function () {
           // asset: assetDefault
           // iFrom: 0
           // iTo: 1
@@ -109,8 +96,7 @@
           // qTPto: 52.5
           // qAC: 1% for fee + 0.099% for interest of 100 AC
           await expect(tx)
-<<<<<<< HEAD
-            .to.emit(mocWrapper, "TPSwappedForTP")
+            .to.emit(mocWrapper, "TPSwappedForTPWithWrapper")
             .withArgs(
               assetDefault.address,
               TP_0,
@@ -121,10 +107,6 @@
               pEth(52.5),
               pEth("0.109991087962962960"),
             );
-=======
-            .to.emit(mocWrapper, "TPSwappedWithWrapper")
-            .withArgs(assetDefault.address, TP_0, TP_1, alice, bob, pEth(2350), pEth("0.109991087962962960"));
->>>>>>> de28f590
         });
       });
       describe("AND asset price provider is deprecated", () => {
