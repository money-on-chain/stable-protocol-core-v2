import { ethers, getNamedAccounts } from "hardhat";
import { BigNumber } from "@ethersproject/bignumber";
import { ERC20Mock, PriceProviderMock, MocRC20, MocCore } from "../../typechain";
import { Address } from "hardhat-deploy/types";
<<<<<<< HEAD
import { MINTER_ROLE, BURNER_ROLE } from "../../scripts/utils";
import { tpParams } from "../../deploy-config/config";
=======
import { IGovernor } from "../../typechain/contracts/interfaces/IGovernor";
import { IGovernor__factory } from "../../typechain/factories/contracts/interfaces/IGovernor__factory";
import GovernorCompiled from "../governance/aeropagusImports/Governor.json";
>>>>>>> 3922d1b7

export function pEth(eth: string | number): BigNumber {
  let ethStr: string;
  if (typeof eth === "number") ethStr = eth.toLocaleString("fullwide", { useGrouping: false }).replace(",", ".");
  else ethStr = eth;
  return ethers.utils.parseEther(ethStr);
}

export async function deployPeggedToken(): Promise<MocRC20> {
  const factory = await ethers.getContractFactory("MocRC20");
  return factory.deploy("PeggedToken", "PeggedToken");
}

export async function deployAndAddPeggedTokens(
  mocImpl: MocCore,
  amountPegTokens: number,
): Promise<{ mocPeggedTokens: MocRC20[]; priceProviders: PriceProviderMock[] }> {
  const mocPeggedTokens: Array<MocRC20> = [];
  const priceProviders: Array<PriceProviderMock> = [];
  for (let i = 1; i <= amountPegTokens; i++) {
    const peggedToken = await deployPeggedToken();
    await peggedToken.grantRole(MINTER_ROLE, mocImpl.address);
    await peggedToken.grantRole(BURNER_ROLE, mocImpl.address);

    const priceProvider = await deployPriceProvider(pEth(1));
    await mocImpl.addPeggedToken(
      peggedToken.address,
      priceProvider.address,
      tpParams.r,
      tpParams.bmin,
      tpParams.mintFee,
      tpParams.redeemFee,
      tpParams.initialEma,
      tpParams.smoothingFactor,
    );
    mocPeggedTokens.push(peggedToken);
    priceProviders.push(priceProvider);
  }
  return { mocPeggedTokens, priceProviders };
}

export async function deployPriceProvider(price: BigNumber): Promise<PriceProviderMock> {
  const factory = await ethers.getContractFactory("PriceProviderMock");
  return factory.deploy(price);
}

export async function deployAeropagusGovernor(deployer: Address): Promise<IGovernor> {
  const factory = await ethers.getContractFactory(GovernorCompiled.abi, GovernorCompiled.bytecode);
  const governor = await factory.deploy();
  await governor.functions["initialize(address)"](deployer);
  return IGovernor__factory.connect(governor.address, ethers.provider.getSigner());
}

export async function deployAsset(): Promise<ERC20Mock> {
  let alice: Address;
  let bob: Address;
  ({ alice, bob } = await getNamedAccounts());
  const factory = await ethers.getContractFactory("ERC20Mock");
  const asset = await factory.deploy();
  await asset.mint(alice, pEth(100000));
  await asset.mint(bob, pEth(100000));
  return asset;
}

export type Balance = BigNumber;

export const ERRORS = {
  ASSET_ALREADY_ADDED: "AssetAlreadyAdded",
  CONTRACT_INITIALIZED: "Initializable: contract is already initialized",
  INSUFFICIENT_QAC_SENT: "InsufficientQacSent",
  INVALID_ADDRESS: "InvalidAddress",
  INVALID_VALUE: "InvalidValue",
<<<<<<< HEAD
  INSUFFICIENT_QAC_SENT: "InsufficientQacSent",
  INSUFFICIENT_TP_TO_MINT: "InsufficientTPtoMint",
=======
>>>>>>> 3922d1b7
  MINT_TO_ZERO_ADDRESS: "ERC20: mint to the zero address",
  NOT_AUTH_CHANGER: "NotAuthorizedChanger",
  REENTRACYGUARD: "ReentrancyGuard: reentrant call",
<<<<<<< HEAD
  LOW_COVERAGE: "LowCoverage",
=======
  TRANSFER_FAIL: "TransferFailed",
>>>>>>> 3922d1b7
};

export const CONSTANTS = {
  ZERO_ADDRESS: ethers.constants.AddressZero,
  MAX_UINT256: ethers.constants.MaxUint256,
  MAX_BALANCE: ethers.constants.MaxUint256.div((1e17).toString()),
  PRECISION: BigNumber.from((1e18).toString()),
  ONE: BigNumber.from((1e18).toString()),
};<|MERGE_RESOLUTION|>--- conflicted
+++ resolved
@@ -2,14 +2,11 @@
 import { BigNumber } from "@ethersproject/bignumber";
 import { ERC20Mock, PriceProviderMock, MocRC20, MocCore } from "../../typechain";
 import { Address } from "hardhat-deploy/types";
-<<<<<<< HEAD
 import { MINTER_ROLE, BURNER_ROLE } from "../../scripts/utils";
 import { tpParams } from "../../deploy-config/config";
-=======
 import { IGovernor } from "../../typechain/contracts/interfaces/IGovernor";
 import { IGovernor__factory } from "../../typechain/factories/contracts/interfaces/IGovernor__factory";
 import GovernorCompiled from "../governance/aeropagusImports/Governor.json";
->>>>>>> 3922d1b7
 
 export function pEth(eth: string | number): BigNumber {
   let ethStr: string;
@@ -79,22 +76,15 @@
 export const ERRORS = {
   ASSET_ALREADY_ADDED: "AssetAlreadyAdded",
   CONTRACT_INITIALIZED: "Initializable: contract is already initialized",
-  INSUFFICIENT_QAC_SENT: "InsufficientQacSent",
   INVALID_ADDRESS: "InvalidAddress",
   INVALID_VALUE: "InvalidValue",
-<<<<<<< HEAD
   INSUFFICIENT_QAC_SENT: "InsufficientQacSent",
   INSUFFICIENT_TP_TO_MINT: "InsufficientTPtoMint",
-=======
->>>>>>> 3922d1b7
   MINT_TO_ZERO_ADDRESS: "ERC20: mint to the zero address",
   NOT_AUTH_CHANGER: "NotAuthorizedChanger",
   REENTRACYGUARD: "ReentrancyGuard: reentrant call",
-<<<<<<< HEAD
   LOW_COVERAGE: "LowCoverage",
-=======
   TRANSFER_FAIL: "TransferFailed",
->>>>>>> 3922d1b7
 };
 
 export const CONSTANTS = {
