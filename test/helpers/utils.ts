--- conflicted
+++ resolved
@@ -68,18 +68,12 @@
 ): Promise<{ mocPeggedTokens: MocRC20[]; priceProviders: PriceProviderMock[] }> {
   const mocPeggedTokens: Array<MocRC20> = [];
   const priceProviders: Array<PriceProviderMock> = [];
-<<<<<<< HEAD
   for (let i = 0; i < amountPegTokens; i++) {
-    const peggedToken = await deployPeggedToken();
+    const peggedToken = await deployPeggedToken({ mocImplAddress: mocImpl.address });
     await peggedToken.grantRole(MINTER_ROLE, mocImpl.address);
     await peggedToken.grantRole(BURNER_ROLE, mocImpl.address);
     const params = tpParams ? getTPparams(tpParams[i]) : getTPparams({});
     const priceProvider = await deployPriceProvider(params.price);
-=======
-  for (let i = 1; i <= amountPegTokens; i++) {
-    const peggedToken = await deployPeggedToken({ mocImplAddress: mocImpl.address });
-    const priceProvider = await deployPriceProvider(pEth(1));
->>>>>>> 3cae3387
     await mocImpl.addPeggedToken({
       tpTokenAddress: peggedToken.address,
       priceProviderAddress: priceProvider.address,
