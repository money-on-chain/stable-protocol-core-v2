--- conflicted
+++ resolved
@@ -34,8 +34,6 @@
     FACitem[] internal tpFAC;
     // minimum amount of blocks until the settlement to charge interest for the redemption of Pegged Token
     uint256[] public tpBmin;
-<<<<<<< HEAD
-=======
     // MocSettlement contract
     MocSettlement internal mocSettlement;
 
@@ -47,7 +45,6 @@
     function __MocInterestRate_init_unchained(address mocSettlementAddress_) internal onlyInitializing {
         mocSettlement = MocSettlement(mocSettlementAddress_);
     }
->>>>>>> a2df9f69
 
     // ------- Internal Functions -------
 
