--- conflicted
+++ resolved
@@ -34,20 +34,6 @@
     FACitem[] public tpFAC;
     // minimum amount of blocks until the settlement to charge interest for the redemption of Pegged Token
     uint256[] public tpBmin;
-<<<<<<< HEAD
-=======
-    // MocSettlement contract
-    MocSettlement public mocSettlement;
-
-    // ------- Initializer -------
-    /**
-     * @notice contract initializer
-     * @param mocSettlementAddress_ MocSettlement contract address
-     */
-    function __MocInterestRate_init_unchained(address mocSettlementAddress_) internal onlyInitializing {
-        mocSettlement = MocSettlement(mocSettlementAddress_);
-    }
->>>>>>> 63994396
 
     // ------- Internal Functions -------
 
