--- conflicted
+++ resolved
@@ -192,25 +192,14 @@
     function __MocBaseBucket_init_unchained(
         InitializeBaseBucketParams calldata initializeBaseBucketParams_
     ) internal onlyInitializing {
-<<<<<<< HEAD
-        if (initializeBaseBucketParams_.protThrld < PRECISION) revert InvalidValue();
-        if (initializeBaseBucketParams_.feeRetainer > PRECISION) revert InvalidValue();
-        if (initializeBaseBucketParams_.tcMintFee > PRECISION) revert InvalidValue();
-        if (initializeBaseBucketParams_.tcRedeemFee > PRECISION) revert InvalidValue();
-        if (initializeBaseBucketParams_.swapTPforTPFee > PRECISION) revert InvalidValue();
-        if (initializeBaseBucketParams_.redeemTCandTPFee > PRECISION) revert InvalidValue();
-        if (initializeBaseBucketParams_.mintTCandTPFee > PRECISION) revert InvalidValue();
-        if (initializeBaseBucketParams_.successFee + initializeBaseBucketParams_.appreciationFactor > PRECISION)
-            revert InvalidValue();
-=======
         if (initializeBaseBucketParams_.protThrld < ONE) revert InvalidValue();
         _checkLessThanOne(initializeBaseBucketParams_.feeRetainer);
         _checkLessThanOne(initializeBaseBucketParams_.tcMintFee);
         _checkLessThanOne(initializeBaseBucketParams_.tcRedeemFee);
         _checkLessThanOne(initializeBaseBucketParams_.swapTPforTPFee);
         _checkLessThanOne(initializeBaseBucketParams_.redeemTCandTPFee);
+        _checkLessThanOne(initializeBaseBucketParams_.mintTCandTPFee);
         _checkLessThanOne(initializeBaseBucketParams_.successFee + initializeBaseBucketParams_.appreciationFactor);
->>>>>>> c7476613
         tcToken = MocTC(initializeBaseBucketParams_.tcTokenAddress);
         // Verifies it has the right roles over this TC
         if (!tcToken.hasFullRoles(address(this))) revert InvalidAddress();
