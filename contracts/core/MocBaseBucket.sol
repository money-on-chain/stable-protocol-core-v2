--- conflicted
+++ resolved
@@ -185,15 +185,7 @@
         if (initializeBaseBucketParams_.fasf > PRECISION) revert InvalidValue();
         tcToken = MocTC(initializeBaseBucketParams_.tcTokenAddress);
         // Verifies it has the right roles over this TC
-<<<<<<< HEAD
-        if (
-            !tcToken.hasRole(tcToken.PAUSER_ROLE(), address(this)) ||
-            !tcToken.hasRole(tcToken.MINTER_ROLE(), address(this)) ||
-            !tcToken.hasRole(tcToken.BURNER_ROLE(), address(this)) ||
-            !tcToken.hasRole(tcToken.DEFAULT_ADMIN_ROLE(), address(this))
-        ) {
-            revert InvalidAddress();
-        }
+        if (!tcToken.hasFullRoles(address(this))) revert InvalidAddress();
         mocFeeFlowAddress = initializeBaseBucketParams_.mocFeeFlowAddress;
         mocInterestCollectorAddress = initializeBaseBucketParams_.mocInterestCollectorAddress;
         mocTurboAddress = initializeBaseBucketParams_.mocTurboAddress;
@@ -206,16 +198,6 @@
         sf = initializeBaseBucketParams_.sf;
         // sf + fa must be 100%
         fa = PRECISION - initializeBaseBucketParams_.sf;
-=======
-        if (!tcToken.hasFullRoles(address(this))) revert InvalidAddress();
-
-        mocFeeFlowAddress = mocFeeFlowAddress_;
-        mocInterestCollectorAddress = mocInterestCollectorAddress_;
-        protThrld = protThrld_;
-        liqThrld = liqThrld_;
-        tcMintFee = tcMintFee_;
-        tcRedeemFee = tcRedeemFee_;
->>>>>>> 0b291873
         liquidated = false;
         liqEnabled = false;
     }
