--- conflicted
+++ resolved
@@ -50,9 +50,6 @@
     PegContainerItem[] internal pegContainer;
     // reserve factor
     uint256[] internal tpR;
-<<<<<<< HEAD
-    // fee pct sent to Fee Flow for mint Pegged Tokens
-=======
     // minimum amount of blocks until the settlement to charge interest for the redemption of Pegged Token
     uint256[] internal tpBmin;
 
@@ -64,7 +61,6 @@
     uint256 internal tcRedeemFee; // 0% = 0; 1% = 10 ** 16; 100% = 10 ** 18
 
     // fee pct sent to Fee Flow for mint Pegged Tokens [PREC]
->>>>>>> 8a0cf52c
     uint256[] internal tpMintFee; // 0% = 0; 1% = 10 ** 16; 100% = 10 ** 18
     // fee pct sent to Fee Flow for redeem Pegged Tokens [PREC]
     uint256[] internal tpRedeemFee; // 0% = 0; 1% = 10 ** 16; 100% = 10 ** 18
@@ -117,22 +113,12 @@
     ) internal onlyInitializing {
         if (tcTokenAddress_ == address(0)) revert InvalidAddress();
         if (mocFeeFlowAddress_ == address(0)) revert InvalidAddress();
-<<<<<<< HEAD
         if (mocInterestCollectorAddress_ == address(0)) revert InvalidAddress();
-        bool[] memory invalidValue = new bool[](4);
-        invalidValue[0] = ctarg_ < PRECISION;
-        invalidValue[1] = protThrld_ < PRECISION;
-        invalidValue[2] = tcMintFee_ > PRECISION;
-        invalidValue[3] = tcRedeemFee_ > PRECISION;
-        for (uint8 i = 0; i < invalidValue.length; i = unchecked_inc(i)) if (invalidValue[i]) revert InvalidValue();
-        tcToken = IMocRC20(tcTokenAddress_);
-=======
         if (ctarg_ < PRECISION) revert InvalidValue();
         if (protThrld_ < PRECISION) revert InvalidValue();
         if (tcMintFee_ > PRECISION) revert InvalidValue();
         if (tcRedeemFee_ > PRECISION) revert InvalidValue();
         tcToken = MocTC(tcTokenAddress_);
->>>>>>> 8a0cf52c
         mocFeeFlowAddress = mocFeeFlowAddress_;
         mocInterestCollectorAddress = mocInterestCollectorAddress_;
         ctarg = ctarg_;
@@ -259,7 +245,6 @@
     }
 
     /**
-<<<<<<< HEAD
      * @notice get amount of Pegged Token available to redeem
      * @param i_ Pegged Token index
      * @return tpAvailableToRedeem [N]
@@ -291,13 +276,14 @@
         // [PREC] = [N] * [PREC] / [N]
         return ((tpAvailableToRedeem - qTP_) * PRECISION) / (pegContainer[i_].nTP - qTP_);
     }
-=======
+
+    /**
      * @notice evaluates wheather or not the coverage is over the cThrld_, reverts if below
      * @param cThrld_ coverage threshold to check for [PREC]
      * @return lckAC amount of Collateral Asset locked by Pegged Tokens [PREC]
      */
     function _evalCoverage(uint256 cThrld_) internal view returns (uint256 lckAC) {
-        lckAC = getLckAC();
+        lckAC = _getLckAC();
         uint256 cglb = _getCglb(lckAC);
 
         // check if coverage is above the given threshold
@@ -305,7 +291,6 @@
     }
 
     // ------- Public Functions -------
->>>>>>> 8a0cf52c
 
     /**
      * @notice get amount of Collateral Asset locked by Pegged Token
@@ -347,7 +332,7 @@
      * @return true if liquidation state is reached, false otherwise
      */
     function isLiquidationReached() public view returns (bool) {
-        uint256 lckAC = getLckAC();
+        uint256 lckAC = _getLckAC();
         uint256 cglb = _getCglb(lckAC);
         return cglb <= liqThrld;
     }
