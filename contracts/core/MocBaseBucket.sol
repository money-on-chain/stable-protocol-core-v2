--- conflicted
+++ resolved
@@ -108,15 +108,11 @@
     // Moc Fee Flow contract address
     address public mocFeeFlowAddress;
     // Moc Interest Collector address
-<<<<<<< HEAD
-    address internal mocInterestCollectorAddress;
+    address public mocInterestCollectorAddress;
     // Moc Turbo address
     address internal mocTurboAddress;
     // MocSettlement contract
     MocSettlement internal mocSettlement;
-=======
-    address public mocInterestCollectorAddress;
->>>>>>> a2df9f69
 
     // ------- Storage Coverage Tracking -------
 
@@ -168,36 +164,16 @@
      *        sf proportion of the devaluation that is transferred to MoC Fee Flow during the settlement [PREC]
      *        fa proportion of the devaluation that is returned to Turbo during the settlement [PREC]
      */
-<<<<<<< HEAD
     function __MocBaseBucket_init_unchained(InitializeBaseBucketParams calldata initializeBaseBucketParams_)
         internal
         onlyInitializing
     {
-        if (initializeBaseBucketParams_.mocFeeFlowAddress == address(0)) revert InvalidAddress();
-        if (initializeBaseBucketParams_.mocInterestCollectorAddress == address(0)) revert InvalidAddress();
-        if (initializeBaseBucketParams_.mocTurboAddress == address(0)) revert InvalidAddress();
-        if (initializeBaseBucketParams_.mocSettlementAddress == address(0)) revert InvalidAddress();
         if (initializeBaseBucketParams_.protThrld < PRECISION) revert InvalidValue();
         if (initializeBaseBucketParams_.tcMintFee > PRECISION) revert InvalidValue();
         if (initializeBaseBucketParams_.tcRedeemFee > PRECISION) revert InvalidValue();
         if (initializeBaseBucketParams_.sf > PRECISION) revert InvalidValue();
         if (initializeBaseBucketParams_.fa > PRECISION) revert InvalidValue();
         tcToken = MocTC(initializeBaseBucketParams_.tcTokenAddress);
-=======
-    function __MocBaseBucket_init_unchained(
-        address tcTokenAddress_,
-        address mocFeeFlowAddress_,
-        address mocInterestCollectorAddress_,
-        uint256 protThrld_,
-        uint256 liqThrld_,
-        uint256 tcMintFee_,
-        uint256 tcRedeemFee_
-    ) internal onlyInitializing {
-        if (protThrld_ < PRECISION) revert InvalidValue();
-        if (tcMintFee_ > PRECISION) revert InvalidValue();
-        if (tcRedeemFee_ > PRECISION) revert InvalidValue();
-        tcToken = MocTC(tcTokenAddress_);
->>>>>>> a2df9f69
         // Verifies it has the right roles over this TC
         if (!tcToken.hasFullRoles(address(this))) revert InvalidAddress();
         mocFeeFlowAddress = initializeBaseBucketParams_.mocFeeFlowAddress;
