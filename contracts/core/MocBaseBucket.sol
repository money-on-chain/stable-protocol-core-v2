--- conflicted
+++ resolved
@@ -175,11 +175,7 @@
 
     /**
      * @notice get amount of Pegged Token available to mint
-<<<<<<< HEAD
-     * @param ctargemaCA_ target coverage adjusted by the moving average of the value of the Collateral Asset [PREC]
-=======
      * @param ctargema_ target coverage adjusted by the moving average of the value of the Collateral Asset
->>>>>>> ad4bcd27
      * @param pTPac_ Pegged Token price [PREC]
      * @param lckAC_ amount of Collateral Asset locked by Pegged Token [PREC]
      * @return tpAvailableToMint [N]
@@ -189,13 +185,8 @@
         uint256 pTPac_,
         uint256 lckAC_
     ) internal view returns (uint256 tpAvailableToMint) {
-<<<<<<< HEAD
         // [PREC]
-        uint256 lckACemaAdjusted = _getLckACemaAdjusted(ctargemaCA_, lckAC_);
-=======
-        // [PREC] = (N + N) * [PREC] - ([PREC] * [PREC] / [PREC])
-        uint256 num = (nACcb + nACioucb) * PRECISION - ((ctargema_ * lckAC_) / PRECISION);
->>>>>>> ad4bcd27
+        uint256 lckACemaAdjusted = _getLckACemaAdjusted(ctargema_, lckAC_);
         // [PREC] = [PREC] * ([PREC] - [PREC]) / [PREC]
         uint256 den = (pTPac_ * (ctargema_ - ONE)) / PRECISION;
         // [N] = [PREC] / [PREC]
