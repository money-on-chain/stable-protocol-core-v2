pragma solidity ^0.8.17;

import "../interfaces/IMocRC20.sol";
import "../tokens/MocTC.sol";
import "../interfaces/IPriceProvider.sol";
import "../governance/MocUpgradable.sol";
import "../MocSettlement.sol";

/**
 * @title MocBaseBucket: Moc Collateral Bag
 * @notice MocBaseBucket holds Bucket Zero state, both for the Collateral Bag and PeggedTokens Items.
 * @dev Abstracts all rw operations on the main bucket and expose all calculations relative to its state.
 */
abstract contract MocBaseBucket is MocUpgradable {
    // ------- Events -------
    event ContractLiquidated();

    // ------- Custom Errors -------
    error InvalidPriceProvider(address priceProviderAddress_);
    error TransferFailed();
    error Liquidated();
    error OnlyWhenLiquidated();
    error LowCoverage(uint256 cglb_, uint256 covThrld_);
    error OnlySettlement();

    // ------- Structs -------
    struct PegContainerItem {
        // total supply of Pegged Token
        uint256 nTP;
        // amount of Pegged Token used by a Token X
        uint256 nTPXV;
        // PegToken PriceFeed address
        IPriceProvider priceProvider;
    }

    struct PeggedTokenIndex {
        // Pegged Token index
        uint8 index;
        // true if Pegged Token exists
        bool exists;
    }

    struct InitializeBaseBucketParams {
        // Collateral Token contract address
        address tcTokenAddress;
        // MocSettlement contract address
        address mocSettlementAddress;
        // Moc Fee Flow contract address
        address mocFeeFlowAddress;
        // mocInterestCollector address
        address mocInterestCollectorAddress;
        // moc appreciation beneficiary Address
        address mocAppreciationBeneficiaryAddress;
        // protected state threshold [PREC]
        uint256 protThrld;
        // liquidation coverage threshold [PREC]
        uint256 liqThrld;
        // pct retain on fees to be re-injected as Collateral, while paying fees with AC [PREC]
        uint256 feeRetainer;
        // additional fee pct applied on mint Collateral Tokens operations [PREC]
        uint256 tcMintFee;
        // additional fee pct applied on redeem Collateral Tokens operations [PREC]
        uint256 tcRedeemFee;
        // additional fee pct applied on swap a Pegged Token for another Pegged Token [PREC]
        uint256 swapTPforTPFee;
<<<<<<< HEAD
        // fee pct sent to Fee Flow for swap a Pegged Token for Collateral Token [PREC]
        uint256 swapTPforTCFee;
        // fee pct sent to Fee Flow for redeem Collateral Token and Pegged Token in one operation [PREC]
=======
        // additional fee pct applied on redeem Collateral Token and Pegged Token in one operations [PREC]
>>>>>>> a36cf431
        uint256 redeemTCandTPFee;
        // pct of the gain because Pegged Tokens devaluation that is transferred
        // in Collateral Asset to Moc Fee Flow during the settlement [PREC]
        uint256 successFee;
        // pct of the gain because Pegged Tokens devaluation that is returned
        // in Pegged Tokens to appreciation beneficiary during the settlement [PREC]
        uint256 appreciationFactor;
    }

    // ------- Storage -------

    // total amount of Collateral Asset held in the Collateral Bag
    uint256 public nACcb;
    // amount of Collateral Asset that the Vaults owe to the Collateral Bag
    uint256 internal nACioucb;

    // Collateral Token
    MocTC public tcToken;
    // Collateral Token in the Collateral Bag
    uint256 public nTCcb;

    // Pegged Tokens MocRC20 addresses
    IMocRC20[] public tpTokens;
    // Pegged Token indexes
    mapping(address => PeggedTokenIndex) public peggedTokenIndex;
    // peg container
    PegContainerItem[] public pegContainer;
    // reserve factor
    uint256[] public tpR;
    // Pegged Token prices, at which they can be redeemed after liquidation event
    uint256[] internal tpLiqPrices;
    // pct of the gain because Pegged Tokens devaluation that is transferred
    // in Collateral Asset to Moc Fee Flow during the settlement [PREC]
    uint256 public successFee;
    // pct of the gain because Pegged Tokens devaluation that is returned
    // in Pegged Tokens to appreciation beneficiary during the settlement [PREC]
    uint256 public appreciationFactor;

    // ------- Storage Fees -------

    // pct retain on fees to be re-injected as Collateral, while paying fees with AC [PREC]
    uint256 public feeRetainer; // 0% = 0; 1% = 10 ** 16; 100% = 10 ** 18
    // addition fee pct applied on Collateral Tokens mint [PREC]
    uint256 public tcMintFee; // 0% = 0; 1% = 10 ** 16; 100% = 10 ** 18
    // addition fee pct applied on Collateral Tokens redeem [PREC]
    uint256 public tcRedeemFee; // 0% = 0; 1% = 10 ** 16; 100% = 10 ** 18
    // additional fee pct applied on swap a Pegged Token for another Pegged Token [PREC]
    uint256 public swapTPforTPFee; // 0% = 0; 1% = 10 ** 16; 100% = 10 ** 18
<<<<<<< HEAD
    // fee pct sent to Fee Flow for swap a Pegged Token for Collateral Token [PREC]
    uint256 public swapTPforTCFee; // 0% = 0; 1% = 10 ** 16; 100% = 10 ** 18
    // fee pct sent to Fee Flow for redeem Collateral Token and Pegged Token in one operation [PREC]
=======
    // additional fee pct applied on redeem Collateral Token and Pegged Token in one operations [PREC]
>>>>>>> a36cf431
    uint256 public redeemTCandTPFee; // 0% = 0; 1% = 10 ** 16; 100% = 10 ** 18

    // addition fee pct applied on Pegged Tokens mint [PREC]
    uint256[] public tpMintFee; // 0% = 0; 1% = 10 ** 16; 100% = 10 ** 18
    // addition fee pct applied on Pegged Tokens redeem [PREC]
    uint256[] public tpRedeemFee; // 0% = 0; 1% = 10 ** 16; 100% = 10 ** 18

    // Moc Fee Flow contract address
    address public mocFeeFlowAddress;
    // Moc Interest Collector address
    address public mocInterestCollectorAddress;
    // Moc appreciation beneficiary address
    address public mocAppreciationBeneficiaryAddress;
    // MocSettlement contract
    MocSettlement public mocSettlement;

    // ------- Storage Coverage Tracking -------

    // Target coverage for each Pegged Token [PREC]
    uint256[] public tpCtarg;
    // Coverage protected state threshold [PREC]
    uint256 public protThrld;
    // Coverage liquidation threshold [PREC]
    uint256 public liqThrld;
    // Liquidation enabled
    bool public liqEnabled;
    // Irreversible state, peg lost, contract is terminated and all funds can be withdrawn
    bool public liquidated;

    // ------- Storage Success Fee Tracking -------

    // profit and loss in collateral asset for each Pegged Token because its devaluation [N]
    // if it is positive it is a profit that will be distributed and reset during settlement
    int256[] internal tpiou;
    // Pegged Token price used at last operation(redeem or mint) [PREC]
    uint256[] internal pACtpLstop;

    // ------- Modifiers -------
    /// @notice functions with this modifier reverts being in liquidated state
    modifier notLiquidated() {
        _checkLiquidated();
        _;
    }

    /// @notice functions with this modifier only can be called by settlement contract
    modifier onlySettlement() {
        if (msg.sender != address(mocSettlement)) revert OnlySettlement();
        _;
    }

    // ------- Initializer -------
    /**
     * @notice contract initializer
     * @param initializeBaseBucketParams_ contract initializer params
     * @dev   tcTokenAddress Collateral Token contract address
     *        mocSettlementAddress MocSettlement contract address
     *        mocFeeFlowAddress Moc Fee Flow contract address
     *        mocInterestCollectorAddress mocInterestCollector address
     *        mocAppreciationBeneficiaryAddress Moc appreciation beneficiary address
     *        protThrld protected coverage threshold [PREC]
     *        liqThrld liquidation coverage threshold [PREC]
<<<<<<< HEAD
     *        tcMintFee fee pct sent to Fee Flow for mint Collateral Tokens [PREC]
     *        tcRedeemFee fee pct sent to Fee Flow for redeem Collateral Tokens [PREC]
     *        swapTPforTPFee fee pct sent to Fee Flow for swap a Pegged Token for another Pegged Token [PREC]
     *        swapTPforTCFee fee pct sent to Fee Flow for swap a Pegged Token for Collateral Token [PREC]
     *        redeemTCandTPFee fee pct sent to Fee Flow for redeem Collateral Token and Pegged Token [PREC]
=======
     *        feeRetainer pct retain on fees to be re-injected as Collateral, while paying fees with AC [PREC]
     *        tcMintFee additional fee pct applied on mint Collateral Tokens operations [PREC]
     *        tcRedeemFee additional fee pct applied on redeem Collateral Tokens operations [PREC]
     *        swapTPforTPFee additional fee pct applied on swap a Pegged Token for another Pegged Token [PREC]
     *        redeemTCandTPFee additional fee pct applied on redeem Collateral Token and Pegged Token [PREC]
>>>>>>> a36cf431
     *        successFee pct of the gain because Pegged Tokens devaluation that is transferred
     *          in Collateral Asset to Moc Fee Flow during the settlement [PREC]
     *        appreciationFactor pct of the gain because Pegged Tokens devaluation that is returned
     *          in Pegged Tokens to appreciation beneficiary during the settlement [PREC]
     */
    function __MocBaseBucket_init_unchained(
        InitializeBaseBucketParams calldata initializeBaseBucketParams_
    ) internal onlyInitializing {
        if (initializeBaseBucketParams_.protThrld < PRECISION) revert InvalidValue();
        if (initializeBaseBucketParams_.feeRetainer > PRECISION) revert InvalidValue();
        if (initializeBaseBucketParams_.tcMintFee > PRECISION) revert InvalidValue();
        if (initializeBaseBucketParams_.tcRedeemFee > PRECISION) revert InvalidValue();
        if (initializeBaseBucketParams_.swapTPforTPFee > PRECISION) revert InvalidValue();
        if (initializeBaseBucketParams_.swapTPforTCFee > PRECISION) revert InvalidValue();
        if (initializeBaseBucketParams_.redeemTCandTPFee > PRECISION) revert InvalidValue();
        if (initializeBaseBucketParams_.successFee + initializeBaseBucketParams_.appreciationFactor > PRECISION)
            revert InvalidValue();
        tcToken = MocTC(initializeBaseBucketParams_.tcTokenAddress);
        // Verifies it has the right roles over this TC
        if (!tcToken.hasFullRoles(address(this))) revert InvalidAddress();
        mocFeeFlowAddress = initializeBaseBucketParams_.mocFeeFlowAddress;
        mocInterestCollectorAddress = initializeBaseBucketParams_.mocInterestCollectorAddress;
        mocAppreciationBeneficiaryAddress = initializeBaseBucketParams_.mocAppreciationBeneficiaryAddress;
        mocSettlement = MocSettlement(initializeBaseBucketParams_.mocSettlementAddress);
        protThrld = initializeBaseBucketParams_.protThrld;
        liqThrld = initializeBaseBucketParams_.liqThrld;
        feeRetainer = initializeBaseBucketParams_.feeRetainer;
        tcMintFee = initializeBaseBucketParams_.tcMintFee;
        tcRedeemFee = initializeBaseBucketParams_.tcRedeemFee;
        swapTPforTPFee = initializeBaseBucketParams_.swapTPforTPFee;
        swapTPforTCFee = initializeBaseBucketParams_.swapTPforTCFee;
        redeemTCandTPFee = initializeBaseBucketParams_.redeemTCandTPFee;
        successFee = initializeBaseBucketParams_.successFee;
        appreciationFactor = initializeBaseBucketParams_.appreciationFactor;
        liquidated = false;
        liqEnabled = false;
    }

    // ------- Internal Functions -------

    /**
     * reverts if in liquidated state
     */
    function _checkLiquidated() internal view {
        if (liquidated) revert Liquidated();
    }

    /**
     * @notice add Collateral Token and Collateral Asset to the Bucket
     * @param qTC_ amount of Collateral Token to add
     * @param qAC_ amount of Collateral Asset to add
     */
    function _depositTC(uint256 qTC_, uint256 qAC_) internal {
        nTCcb += qTC_;
        nACcb += qAC_;
    }

    /**
     * @notice subtract Collateral Token and Collateral Asset from the Bucket
     * @param qTC_ amount of Collateral Token to subtract
     * @param qAC_ amount of Collateral Asset to subtract
     */
    function _withdrawTC(uint256 qTC_, uint256 qAC_) internal {
        nTCcb -= qTC_;
        nACcb -= qAC_;
    }

    /**
     * @notice add Pegged Token and Collateral Asset to the Bucket
     * @param i_ Pegged Token index
     * @param qTP_ amount of Pegged Token to add
     * @param qAC_ amount of Collateral Asset to add
     */
    function _depositTP(uint8 i_, uint256 qTP_, uint256 qAC_) internal {
        pegContainer[i_].nTP += qTP_;
        nACcb += qAC_;
    }

    /**
     * @notice subtract Pegged Token and Collateral Asset from the Bucket
     * @param i_ Pegged Token index
     * @param qTP_ amount of Pegged Token to subtract
     * @param qAC_ amount of Collateral Asset to subtract
     */
    function _withdrawTP(uint8 i_, uint256 qTP_, uint256 qAC_) internal {
        pegContainer[i_].nTP -= qTP_;
        nACcb -= qAC_;
    }

    /**
     * @notice get amount of Collateral Asset locked by Pegged Token adjusted by EMA
     * @param ctargemaCA_ target coverage adjusted by the moving average of the value of the Collateral Asset [PREC]
     * @param lckAC_ amount of Collateral Asset locked by Pegged Token [N]
     * @param nACgain_ amount of collateral asset to be distributed during settlement [N]
     * @return lckACemaAdjusted [PREC]
     */
    function _getLckACemaAdjusted(
        uint256 ctargemaCA_,
        uint256 lckAC_,
        uint256 nACgain_
    ) internal view returns (uint256 lckACemaAdjusted) {
        // [PREC] = [N] * [PREC] - [PREC] * [N]
        return _getTotalACavailable(nACgain_) * PRECISION - ctargemaCA_ * lckAC_;
    }

    /**
     * @notice get amount of Collateral Token available to redeem
     * @param ctargemaCA_ target coverage adjusted by the moving average of the value of the Collateral Asset [PREC]
     * @param lckAC_ amount of Collateral Asset locked by Pegged Token [N]
     * @param nACgain_ amount of collateral asset to be distributed during settlement [N]
     * @return tcAvailableToRedeem [N]
     */
    function _getTCAvailableToRedeem(
        uint256 ctargemaCA_,
        uint256 lckAC_,
        uint256 nACgain_
    ) internal view returns (uint256 tcAvailableToRedeem) {
        // [PREC]
        uint256 lckACemaAdjusted = _getLckACemaAdjusted(ctargemaCA_, lckAC_, nACgain_);
        // [N] = [PREC] / [PREC]
        return lckACemaAdjusted / _getPTCac(lckAC_, nACgain_);
    }

    /**
     * @notice get amount of Pegged Token available to mint
     * @param ctargemaCA_ target coverage adjusted by the moving average of the value of the Collateral Asset
     * @param ctargemaTP_ target coverage adjusted by the moving average of the value of a Pegged Token
     * @param pACtp_ Collateral Asset price in amount of Pegged Token [PREC]
     * @param lckAC_ amount of Collateral Asset locked by Pegged Token [N]
     * @param nACgain_ amount of collateral asset to be distributed during settlement [N]
     * @return tpAvailableToMint [N]
     */
    function _getTPAvailableToMint(
        uint256 ctargemaCA_,
        uint256 ctargemaTP_,
        uint256 pACtp_,
        uint256 lckAC_,
        uint256 nACgain_
    ) internal view returns (uint256 tpAvailableToMint) {
        // [PREC]
        uint256 lckACemaAdjusted = _getLckACemaAdjusted(ctargemaCA_, lckAC_, nACgain_);
        // [PREC] = [PREC] * [PREC] / [PREC]
        uint256 pACtpEmaAdjusted = (ctargemaCA_ * pACtp_) / ctargemaTP_;
        // [PREC] = [PREC] * [PREC] / [PREC]
        uint256 num = _mulPrec(lckACemaAdjusted, pACtpEmaAdjusted);
        // [PREC] = [PREC] - [PREC]
        uint256 den = ctargemaCA_ - ONE;
        // [N] = [PREC] / [PREC]
        return num / den;
    }

    /**
     * @notice get abundance ratio (beginning) of Pegged Token
     * @param tpAvailableToRedeem_  amount Pegged Token available to redeem (nTP - nTPXV) [N]
     * @param nTPplusTPgain_ amount Pegged Token in the bucket + TP to be minted during settlement [N]
     * @return arb [PREC]
     */
    function _getArb(uint256 tpAvailableToRedeem_, uint256 nTPplusTPgain_) internal pure returns (uint256 arb) {
        // [PREC] = [N] * [PREC] / [N]
        return _divPrec(tpAvailableToRedeem_, nTPplusTPgain_);
    }

    /**
     * @notice get abundance ratio (final) of Pegged Token
     * @param tpAvailableToRedeem_  amount Pegged Token available to redeem (nTP - nTPXV) [N]
     * @param nTPplusTPgain_ amount Pegged Token in the bucket + TP to be minted during settlement [N]
     * @param qTP_ amount of Pegged Token to calculate the final abundance
     * @return arf [PREC]
     */
    function _getArf(
        uint256 tpAvailableToRedeem_,
        uint256 nTPplusTPgain_,
        uint256 qTP_
    ) internal pure returns (uint256 arf) {
        if (qTP_ >= nTPplusTPgain_) return ONE;
        // [N] = [N] - [N]
        uint256 den = nTPplusTPgain_ - qTP_;
        // [PREC] = [N] * [PREC] / [N]
        return _divPrec(tpAvailableToRedeem_ - qTP_, den);
    }

    /**
     * @notice evaluates whether or not the coverage is over the cThrld_, reverts if below
     * @param cThrld_ coverage threshold to check for [PREC]
     * @return lckAC amount of Collateral Asset locked by Pegged Tokens [PREC]
     * @return nACgain amount of collateral asset to be distributed during settlement [N]
     */
    function _evalCoverage(uint256 cThrld_) internal view returns (uint256 lckAC, uint256 nACgain) {
        (lckAC, nACgain) = _getLckACandACgain();
        uint256 cglb = _getCglb(lckAC, nACgain);
        // check if coverage is above the given threshold
        if (cglb <= cThrld_) revert LowCoverage(cglb, cThrld_);
    }

    /**
     * @dev Calculates price at liquidation event as a relation between Pegs total supply
     * and the amount of Asset Collateral available to distribute
     */
    function settleLiquidationPrices() internal {
        // Total amount of AC available to be redeemed
        uint256 totalACAvailable = nACcb + nACioucb;
        if (totalACAvailable == 0) return;
        uint256 pegAmount = pegContainer.length;
        // this could be get by getLckAC(), but given the prices are needed after,
        // it's better to cache them here.
        uint256 lckAC;
        // Auxiliary cache of pegs pACtp
        uint256[] memory pACtps = new uint256[](pegAmount);
        // for each peg, calculates the proportion of AC reserves it's locked

        for (uint8 i = 0; i < pegAmount; i = unchecked_inc(i)) {
            pACtps[i] = getPACtp(i);
            // [N] = [N] * [PREC] / [PREC]
            lckAC += _divPrec(pegContainer[i].nTP, pACtps[i]);
        }
        for (uint8 i = 0; i < pegAmount; i = unchecked_inc(i)) {
            // [PREC] = [PREC] * [N] / [N];
            tpLiqPrices.push((pACtps[i] * lckAC) / totalACAvailable);
        }
    }

    /**
     * @notice updates Pegged Token P&L and last operation price
     * @param i_ Pegged Token index
     * @param pACtp_ Pegged Token price [PREC]
     */
    function _updateTPtracking(uint8 i_, uint256 pACtp_) internal {
        uint256 tpAvailableToRedeem = pegContainer[i_].nTP - pegContainer[i_].nTPXV;
        tpiou[i_] += _calcOtfPnLTP(i_, tpAvailableToRedeem, pACtp_);
        pACtpLstop[i_] = pACtp_;
    }

    /**
     * @notice calculates on the fly Pegged Token P&L
     * @param i_ Pegged Token index
     * @param tpAvailableToRedeem_  amount Pegged Token available to redeem (nTP - nTPXV) [N]
     * @param pACtp_ Pegged Token price [PREC]
     * @return otfPnLtp [N]
     */
    function _calcOtfPnLTP(
        uint8 i_,
        uint256 tpAvailableToRedeem_,
        uint256 pACtp_
    ) internal view returns (int256 otfPnLtp) {
        // [PREC] = [N] * [PREC]
        tpAvailableToRedeem_ *= PRECISION;
        // [N] = [PREC] / [PREC] - [PREC] / [PREC]
        return int256(tpAvailableToRedeem_ / pACtpLstop[i_]) - int256(tpAvailableToRedeem_ / pACtp_);
    }

    /**
     * @notice gets accumulated Pegged Token P&L
     * @param i_ Pegged Token index
     * @param tpAvailableToRedeem_  amount Pegged Token available to redeem (nTP - nTPXV) [N]
     * @param pACtp_ Pegged Token price [PREC]
     * @return tpGain amount of Pegged Token to be minted during settlement [N]
     * @return adjPnLtpi total amount of P&L in Collateral Asset [N]
     */
    function _getPnLTP(
        uint8 i_,
        uint256 tpAvailableToRedeem_,
        uint256 pACtp_
    ) internal view returns (uint256 tpGain, uint256 adjPnLtpi) {
        // [N] = [N] + [N]
        int256 adjPnLtpiAux = tpiou[i_] + _calcOtfPnLTP(i_, tpAvailableToRedeem_, pACtp_);
        if (adjPnLtpiAux > 0) {
            adjPnLtpi = uint256(adjPnLtpiAux);
            // [N] = (([PREC] * [PREC] / [PREC]) * [N]) / [PREC]
            tpGain = _mulPrec(_mulPrec(appreciationFactor, pACtp_), adjPnLtpi);
        }
        return (tpGain, adjPnLtpi);
    }

    /**
     * @notice get amount of Collateral Asset locked by Pegged Token and
     *  amount of collateral asset to be distributed during settlement
     * @return lckAC [N]
     * @return nACgain [N]
     */
    function _getLckACandACgain() internal view returns (uint256 lckAC, uint256 nACgain) {
        uint256 pegAmount = pegContainer.length;
        for (uint8 i = 0; i < pegAmount; i = unchecked_inc(i)) {
            uint256 tpAvailableToRedeem = pegContainer[i].nTP - pegContainer[i].nTPXV;
            uint256 pACtp = getPACtp(i);
            (uint256 tpGain, uint256 adjPnLtpi) = _getPnLTP(i, tpAvailableToRedeem, pACtp);
            // [N] = ([N] + [N]) * [PREC] / [PREC]
            lckAC += _divPrec(tpAvailableToRedeem + tpGain, pACtp);
            nACgain += adjPnLtpi;
        }
        // [N] = [N] * [PREC] / [PREC]
        nACgain = _mulPrec(nACgain, successFee);
        return (lckAC, nACgain);
    }

    /**
     * @notice get total Collateral Asset available
     * @param nACgain_ amount of collateral asset to be distributed during settlement [N]
     * @return totalACavailable [N]
     */
    function _getTotalACavailable(uint256 nACgain_) internal view returns (uint256 totalACavailable) {
        // [N] = [N] + [N] - [N]
        return nACcb + nACioucb - nACgain_;
    }

    /**
     * @notice get Collateral Token price
     * @param lckAC_ amount of Collateral Asset locked by Pegged Token [N]
     * @param nACgain_ amount of collateral asset to be distributed during settlement [N]
     * @return pTCac [PREC]
     */
    function _getPTCac(uint256 lckAC_, uint256 nACgain_) internal view returns (uint256 pTCac) {
        if (nTCcb == 0) return ONE;
        // [PREC] = ([N] - [N]) * [PREC]) / [N]
        return _divPrec((_getTotalACavailable(nACgain_) - lckAC_), nTCcb);
    }

    /**
     * @notice get Collateral Token leverage
     * @param lckAC_ amount of Collateral Asset locked by Pegged Token [N]
     * @param nACgain_ amount of collateral asset to be distributed during settlement [N]
     * @return leverageTC [PREC]
     */
    function _getLeverageTC(uint256 lckAC_, uint256 nACgain_) internal view returns (uint256 leverageTC) {
        uint256 totalACavailable = _getTotalACavailable(nACgain_);
        // [PREC] = [N] * [PREC] / ([N] - [N])
        return _divPrec(totalACavailable, totalACavailable - lckAC_);
    }

    /**
     * @notice get bucket global coverage
     * @param lckAC_ amount of Collateral Asset locked by Pegged Token [N]
     * @param nACgain_ amount of collateral asset to be distributed during settlement [N]
     * @return cglob [PREC]
     */
    function _getCglb(uint256 lckAC_, uint256 nACgain_) internal view returns (uint256 cglob) {
        if (lckAC_ == 0) return UINT256_MAX;
        // [PREC] = [N] * [PREC] / [N]
        return _divPrec(_getTotalACavailable(nACgain_), lckAC_);
    }

    // ------- Public Functions -------

    /**
     * @notice If liquidation is enabled, verifies if forced liquidation has been
     * reached, checking if globalCoverage <= liquidation
     * @return true if liquidation state is reached, false otherwise
     */
    function isLiquidationReached() public view returns (bool) {
        (uint256 lckAC, uint256 nACgain) = _getLckACandACgain();
        uint256 cglb = _getCglb(lckAC, nACgain);
        return cglb <= liqThrld;
    }

    /**
     * @notice evaluates if liquidation threshold has been reached and liq is Enabled.
     * If so forces contracts liquidation, blocking all mint & redeem operations.
     *
     * May emit a {ContractLiquidated} event.
     */
    function evalLiquidation() external notPaused {
        if (liqEnabled && !liquidated && isLiquidationReached()) {
            liquidated = true;
            tcToken.pause();
            // Freeze current Peg Price given the AC available
            settleLiquidationPrices();
            emit ContractLiquidated();
        }
    }

    /**
     * @notice get how many Pegged Token equal 1 Collateral Asset
     * @param i_ Pegged Token index
     * @return price [PREC]
     */
    function getPACtp(uint8 i_) public view virtual returns (uint256) {
        IPriceProvider priceProvider = pegContainer[i_].priceProvider;
        (bytes32 price, bool has) = priceProvider.peek();
        if (!has) revert InvalidPriceProvider(address(priceProvider));
        return uint256(price);
    }

    // ------- Only Authorized Changer Functions -------

    /**
     * @dev sets the fee pct to be retainer on AC fees payments as AC re-injection.
     * @param feeRetainer_  pct retain on fees to be re-injected as Collateral, while paying fees with AC [PREC]
     * 0% = 0; 1% = 10 ** 16; 100% = 10 ** 18
     */
    function setFeeRetainer(uint256 feeRetainer_) external onlyAuthorizedChanger {
        feeRetainer = feeRetainer_;
    }

    /**
     * @dev sets the fee charged on Token Collateral mint.
     * @param tcMintFee_ addition fee pct applied on Collateral Tokens mint [PREC]
     * 0% = 0; 1% = 10 ** 16; 100% = 10 ** 18
     */
    function setTcMintFee(uint256 tcMintFee_) external onlyAuthorizedChanger {
        tcMintFee = tcMintFee_;
    }

    /**
     * @dev sets the fee charged on Token Collateral redeem.
     * @param tcRedeemFee_ addition fee pct applied on Collateral Tokens redeem [PREC]
     * 0% = 0; 1% = 10 ** 16; 100% = 10 ** 18
     */
    function setTcRedeemFee(uint256 tcRedeemFee_) external onlyAuthorizedChanger {
        tcRedeemFee = tcRedeemFee_;
    }

    /**
     * @dev sets the fee charged when swap a Pegged Token for another Pegged Token.
     * @param swapTPforTPFee_ additional fee pct applied on swap a Pegged Token for another Pegged Token [PREC]
     * 0% = 0; 1% = 10 ** 16; 100% = 10 ** 18
     */
    function setSwapTPforTPFee(uint256 swapTPforTPFee_) external onlyAuthorizedChanger {
        swapTPforTPFee = swapTPforTPFee_;
    }

    /**
     * @dev sets the fee charged when swap a Pegged Token for Collateral Token.
     * @param swapTPforTCFee_ fee pct sent to Fee Flow for swap a Pegged Token for Collateral Token [PREC]
     * 0% = 0; 1% = 10 ** 16; 100% = 10 ** 18
     */
    function setSwapTPforTCFee(uint256 swapTPforTCFee_) external onlyAuthorizedChanger {
        swapTPforTCFee = swapTPforTCFee_;
    }

    /**
     * @dev sets the fee charged when redeem Collateral Token and Pegged Token in one operation.
     * @param redeemTCandTPFee_ additional fee pct applied on redeem Collateral Token and Pegged Token [PREC]
     * 0% = 0; 1% = 10 ** 16; 100% = 10 ** 18
     */
    function setRedeemTCandTPFee(uint256 redeemTCandTPFee_) external onlyAuthorizedChanger {
        redeemTCandTPFee = redeemTCandTPFee_;
    }

    /**
     * @dev sets Moc Fee Flow contract address
     * @param mocFeeFlowAddress_ moc Fee Flow new contract address
     */
    function setMocFeeFlowAddress(address mocFeeFlowAddress_) external onlyAuthorizedChanger {
        mocFeeFlowAddress = mocFeeFlowAddress_;
    }

    /**
     * @dev sets Moc Interest Collector address
     * @param mocInterestCollectorAddress_ moc Interest Collector new address
     */
    function setMocInterestCollectorAddress(address mocInterestCollectorAddress_) external onlyAuthorizedChanger {
        mocInterestCollectorAddress = mocInterestCollectorAddress_;
    }

    /**
     * @dev sets Moc Appreciation Beneficiary Address
     * @param mocAppreciationBeneficiaryAddress_ moc Appreciation Beneficiary new address
     */
    function setMocAppreciationBeneficiaryAddress(
        address mocAppreciationBeneficiaryAddress_
    ) external onlyAuthorizedChanger {
        mocAppreciationBeneficiaryAddress = mocAppreciationBeneficiaryAddress_;
    }

    /**
     * @dev sets the value of the protected threshold configuration param
     * @param protThrld_ coverage protected state threshold [PREC]
     */
    function setProtThrld(uint256 protThrld_) external onlyAuthorizedChanger {
        protThrld = protThrld_;
    }

    /**
     * @dev sets the value of the liq threshold configuration param
     * @param liqThrld_ liquidation threshold
     */
    function setLiqThrld(uint256 liqThrld_) external onlyAuthorizedChanger {
        liqThrld = liqThrld_;
    }

    /**
     * @dev enables and disables the liquidation mechanism.
     * @param liqEnabled_ is liquidation enabled
     */
    function setLiqEnabled(bool liqEnabled_) external onlyAuthorizedChanger {
        liqEnabled = liqEnabled_;
    }

    /**
     * @dev sets success Fee value.
     * @param successFee_ pct of the gain because Pegged Tokens devaluation that is
     * transferred in Collateral Asset to Moc Fee Flow during the settlement [PREC]
     */
    function setSuccessFee(uint256 successFee_) external onlyAuthorizedChanger {
        successFee = successFee_;
    }

    /**
     * @dev sets appreciation Factor value.
     * @param appreciationFactor_ pct of the gain because Pegged Tokens devaluation that is returned
     * in Pegged Tokens to appreciation beneficiary during the settlement [PREC]
     */
    function setAppreciationFactor(uint256 appreciationFactor_) external onlyAuthorizedChanger {
        appreciationFactor = appreciationFactor_;
    }

    /**
     * @dev This empty reserved space is put in place to allow future versions to add new
     * variables without shifting down storage in the inheritance chain.
     * See https://docs.openzeppelin.com/contracts/4.x/upgradeable#storage_gaps
     */
    uint256[50] private __gap;
}<|MERGE_RESOLUTION|>--- conflicted
+++ resolved
@@ -63,13 +63,9 @@
         uint256 tcRedeemFee;
         // additional fee pct applied on swap a Pegged Token for another Pegged Token [PREC]
         uint256 swapTPforTPFee;
-<<<<<<< HEAD
-        // fee pct sent to Fee Flow for swap a Pegged Token for Collateral Token [PREC]
+        // additional fee pct applied on swap a Pegged Token for Collateral Token [PREC]
         uint256 swapTPforTCFee;
-        // fee pct sent to Fee Flow for redeem Collateral Token and Pegged Token in one operation [PREC]
-=======
         // additional fee pct applied on redeem Collateral Token and Pegged Token in one operations [PREC]
->>>>>>> a36cf431
         uint256 redeemTCandTPFee;
         // pct of the gain because Pegged Tokens devaluation that is transferred
         // in Collateral Asset to Moc Fee Flow during the settlement [PREC]
@@ -118,13 +114,9 @@
     uint256 public tcRedeemFee; // 0% = 0; 1% = 10 ** 16; 100% = 10 ** 18
     // additional fee pct applied on swap a Pegged Token for another Pegged Token [PREC]
     uint256 public swapTPforTPFee; // 0% = 0; 1% = 10 ** 16; 100% = 10 ** 18
-<<<<<<< HEAD
-    // fee pct sent to Fee Flow for swap a Pegged Token for Collateral Token [PREC]
+    // additional fee pct applied on swap a Pegged Token for Collateral Token [PREC]
     uint256 public swapTPforTCFee; // 0% = 0; 1% = 10 ** 16; 100% = 10 ** 18
-    // fee pct sent to Fee Flow for redeem Collateral Token and Pegged Token in one operation [PREC]
-=======
     // additional fee pct applied on redeem Collateral Token and Pegged Token in one operations [PREC]
->>>>>>> a36cf431
     uint256 public redeemTCandTPFee; // 0% = 0; 1% = 10 ** 16; 100% = 10 ** 18
 
     // addition fee pct applied on Pegged Tokens mint [PREC]
@@ -186,19 +178,12 @@
      *        mocAppreciationBeneficiaryAddress Moc appreciation beneficiary address
      *        protThrld protected coverage threshold [PREC]
      *        liqThrld liquidation coverage threshold [PREC]
-<<<<<<< HEAD
-     *        tcMintFee fee pct sent to Fee Flow for mint Collateral Tokens [PREC]
-     *        tcRedeemFee fee pct sent to Fee Flow for redeem Collateral Tokens [PREC]
-     *        swapTPforTPFee fee pct sent to Fee Flow for swap a Pegged Token for another Pegged Token [PREC]
-     *        swapTPforTCFee fee pct sent to Fee Flow for swap a Pegged Token for Collateral Token [PREC]
-     *        redeemTCandTPFee fee pct sent to Fee Flow for redeem Collateral Token and Pegged Token [PREC]
-=======
      *        feeRetainer pct retain on fees to be re-injected as Collateral, while paying fees with AC [PREC]
      *        tcMintFee additional fee pct applied on mint Collateral Tokens operations [PREC]
      *        tcRedeemFee additional fee pct applied on redeem Collateral Tokens operations [PREC]
      *        swapTPforTPFee additional fee pct applied on swap a Pegged Token for another Pegged Token [PREC]
+     *        swapTPforTCFee additional fee pct applied on swap a Pegged Token for Collateral Token [PREC]
      *        redeemTCandTPFee additional fee pct applied on redeem Collateral Token and Pegged Token [PREC]
->>>>>>> a36cf431
      *        successFee pct of the gain because Pegged Tokens devaluation that is transferred
      *          in Collateral Asset to Moc Fee Flow during the settlement [PREC]
      *        appreciationFactor pct of the gain because Pegged Tokens devaluation that is returned
@@ -620,7 +605,7 @@
 
     /**
      * @dev sets the fee charged when swap a Pegged Token for Collateral Token.
-     * @param swapTPforTCFee_ fee pct sent to Fee Flow for swap a Pegged Token for Collateral Token [PREC]
+     * @param swapTPforTCFee_ additional fee pct applied on swap a Pegged Token for Collateral Token [PREC]
      * 0% = 0; 1% = 10 ** 16; 100% = 10 ** 18
      */
     function setSwapTPforTCFee(uint256 swapTPforTCFee_) external onlyAuthorizedChanger {
