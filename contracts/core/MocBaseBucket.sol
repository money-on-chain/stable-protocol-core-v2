--- conflicted
+++ resolved
@@ -354,26 +354,15 @@
     /**
      * @notice evaluates whether or not the coverage is over the cThrld_, reverts if below
      * @param cThrld_ coverage threshold to check for [PREC]
-<<<<<<< HEAD
      * @param lckAC_ amount of Collateral Asset locked by Pegged Tokens [PREC]
-     * @param nACtoMint_ amount of Collateral Asset that will be distributed at
-     *         settlement because Pegged Token devaluation [N]
+     * @param nACgain_ amount of collateral asset to be distributed during settlement [N]
      */
     function _evalCoverage(
         uint256 cThrld_,
         uint256 lckAC_,
-        uint256 nACtoMint_
+        uint256 nACgain_
     ) internal view {
-        uint256 cglb = _getCglb(lckAC_, nACtoMint_);
-
-=======
-     * @return lckAC amount of Collateral Asset locked by Pegged Tokens [PREC]
-     * @return nACgain amount of collateral asset to be distributed during settlement [N]
-     */
-    function _evalCoverage(uint256 cThrld_) internal view returns (uint256 lckAC, uint256 nACgain) {
-        (lckAC, nACgain) = _getLckACandACgain();
-        uint256 cglb = _getCglb(lckAC, nACgain);
->>>>>>> 9a55e08e
+        uint256 cglb = _getCglb(lckAC_, nACgain_);
         // check if coverage is above the given threshold
         if (cglb <= cThrld_) revert LowCoverage(cglb, cThrld_);
     }
