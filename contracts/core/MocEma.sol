pragma solidity ^0.8.17;

import "../interfaces/IMocRC20.sol";
import "./MocBaseBucket.sol";

/**
 * @title MocEma: Exponential Moving Average
 * @notice Moc Ema, provides a set of methods that allows to calculate and track
 * Exponential Moving Average for each of the pegged Tokens.
 * @dev More information of EMA calculation https://en.wikipedia.org/wiki/Exponential_smoothing
 */
abstract contract MocEma is MocBaseBucket {
    // ------- Events -------
    event TPemaUpdated(uint8 indexed i_, uint256 oldTPema_, uint256 newTPema_);

    // ------- Structs -------
    struct EmaItem {
        // exponential moving average
        uint256 ema;
        // smoothing factor
        uint256 sf;
    }

    // ------- Storage -------
    // TP EMA items, indexes are in sync with PeggedTokens across Moc solution
    EmaItem[] public tpEma;
    // next Ema Calculation Block number
    uint256 public nextEmaCalculation;
    // amount of blocks to wait for next ema calculation
    uint256 public emaCalculationBlockSpan;

    // ------- Initializer -------
    /**
     * @notice contract initializer
     * @param emaCalculationBlockSpan_ amount of blocks to wait between Pegged ema calculation
     */
    function __MocEma_init_unchained(uint256 emaCalculationBlockSpan_) internal onlyInitializing {
        if (emaCalculationBlockSpan_ == 0) revert InvalidValue();
        nextEmaCalculation = block.number + emaCalculationBlockSpan_;
        emaCalculationBlockSpan = emaCalculationBlockSpan_;
    }

    // ------- Internal Functions -------

    /**
     * @notice get target coverage adjusted by the moving average of the value of a Pegged Token
     * @param i_ Pegged Token index
     * @param pACtp_ Pegged Token price [PREC]
     * @return ctargemaTP [PREC]
     */
    function _getCtargemaTP(uint8 i_, uint256 pACtp_) internal view returns (uint256 ctargemaTP) {
        uint256 auxTPctarg = tpCtarg[i_];
        uint256 auxTpEma = tpEma[i_].ema;
        if (auxTpEma >= pACtp_) return auxTPctarg;
        // [PREC] = [PREC] * [PREC] / [PREC]
        return (auxTPctarg * pACtp_) / auxTpEma;
    }

    /**
     * @notice update exponential moving average of the value of a Pegged Token
     * @dev more information of EMA calculation https://en.wikipedia.org/wiki/Exponential_smoothing
     * @param i_ Pegged Token index
     */
    function updateTPema(uint8 i_) internal {
        EmaItem memory currentTPema = tpEma[i_];
        uint256 pACtp = _getPACtp(i_);
        // [PREC²] = [PREC] * ([PREC] - [PREC])
        uint256 term1 = currentTPema.ema * (ONE - currentTPema.sf);
        // [PREC²] = [PREC] * [PREC]
        uint256 term2 = currentTPema.sf * pACtp;
        // [PREC] = ([PREC²] + [PREC²]) / [PREC]
        uint256 newEma = (term1 + term2) / PRECISION;
        // save new ema value to storage
        tpEma[i_].ema = newEma;
        emit TPemaUpdated(i_, currentTPema.ema, newEma);
    }

    // ------- Public Functions -------

    /**
     * @notice get last calculated target coverage adjusted by all Pegged Token's to
     *  Collateral Asset rate moving average
     * @dev qAC = nTP / pACtp
<<<<<<< HEAD
     *      ctargemaCA = ∑(ctargemaTP * qAC) / ∑(qAC)
=======
     *      ctargemaCA = ∑(tpCarg * qAC) / ∑(qAC)
>>>>>>> 9a55e08e
     * @return ctargemaCA [PREC]
     */
    function _getCtargemaCA() internal view returns (uint256 ctargemaCA) {
        uint256 num;
        uint256 den;
        uint256 pegAmount = pegContainer.length;
        for (uint8 i = 0; i < pegAmount; i = unchecked_inc(i)) {
            uint256 pACtp = _getPACtp(i);
            // [N] = [N] - [N]
            uint256 tpAvailableToRedeem = pegContainer[i].nTP - pegContainer[i].nTPXV;
            (uint256 tpGain, ) = _getPnLTP(i, tpAvailableToRedeem, pACtp);
            // [PREC] = [N] * [PREC] * [PREC]  / [PREC]
            uint256 qAC = _divPrec((tpAvailableToRedeem + tpGain) * PRECISION, pACtp);
            // [PREC]^2 = [PREC] * [PREC]
            num += _getCtargemaTP(i, pACtp) * qAC;
            // [PREC] = [PREC]
            den += qAC;
        }
        // we must return a default value when all nTP are 0
        if (den == 0) {
            unchecked {
                return protThrld * 2;
            }
        }
        // [PREC] = ([PREC]^2) / [PREC]
        ctargemaCA = num / den;
    }

    // ------- Public Functions -------

    /**
     * @notice calculates target coverage adjusted by all Pegged Token's to Collateral Asset rate moving average
     * @dev qAC = nTP / pACtp
     *      ctargemaCA = ∑(ctargemaTP * qAC) / ∑(qAC)
     * @return ctargemaCA [PREC]
     */
    function calcCtargemaCA() public returns (uint256 ctargemaCA) {
        // Make sure EMAs are up to date for all the pegs
        updateEmas();
        return _getCtargemaCA();
    }

    /**
     * @notice true if the necessary span has pass since last ema update
     */
    function shouldCalculateEma() public view returns (bool) {
        unchecked {
            return block.number >= nextEmaCalculation;
        }
    }

    /**
     * @notice If time, calculates the EMA for all the Pegged Token prices.
     * @dev All price provider prices must be available, fails if not
     */
    function updateEmas() public {
        if (shouldCalculateEma()) {
            uint256 pegAmount = pegContainer.length;
            for (uint8 i = 0; i < pegAmount; i = unchecked_inc(i)) {
                updateTPema(i);
            }
            nextEmaCalculation = block.number + emaCalculationBlockSpan;
        }
    }

    /**
     * @param blockSpan Defines how many blocks should pass between BMA calculations
     **/
    function setEmaCalculationBlockSpan(uint256 blockSpan) external onlyAuthorizedChanger {
        emaCalculationBlockSpan = blockSpan;
    }

    /**
     * @dev This empty reserved space is put in place to allow future versions to add new
     * variables without shifting down storage in the inheritance chain.
     * See https://docs.openzeppelin.com/contracts/4.x/upgradeable#storage_gaps
     */
    uint256[50] private __gap;
}<|MERGE_RESOLUTION|>--- conflicted
+++ resolved
@@ -81,11 +81,7 @@
      * @notice get last calculated target coverage adjusted by all Pegged Token's to
      *  Collateral Asset rate moving average
      * @dev qAC = nTP / pACtp
-<<<<<<< HEAD
      *      ctargemaCA = ∑(ctargemaTP * qAC) / ∑(qAC)
-=======
-     *      ctargemaCA = ∑(tpCarg * qAC) / ∑(qAC)
->>>>>>> 9a55e08e
      * @return ctargemaCA [PREC]
      */
     function _getCtargemaCA() internal view returns (uint256 ctargemaCA) {
