pragma solidity ^0.8.16;

import "../interfaces/IMocRC20.sol";
import "./MocBaseBucket.sol";

/**
 * @title MocEma: Exponential Moving Average
 * @notice Moc Ema, provides a set of methods that allos to calculate and track
 * Exponential Moving Average for each of the pegged Tokens.
 * @dev More information of EMA calculation https://en.wikipedia.org/wiki/Exponential_smoothing
 */
// solhint-disable-next-line no-empty-blocks
abstract contract MocEma is MocBaseBucket {
<<<<<<< HEAD
    // ------- Events -------
    event TPemaUpdated(uint8 indexed i_, uint256 oldTPema_, uint256 newTPema_);

    // ------- Structs -------
    struct EmaItem {
        // exponential moving average
        uint256 ema;
        // smoothing factor
        uint256 sf;
    }

    // ------- Storage -------
    // TP EMA items
    EmaItem[] internal tpEma;

    // ------- Public Functions -------

    /**
     * @notice get target coverage adjusted by the moving average of the value of a Pegged Token
     * @param i_ Pegged Token index
     * @param pTPac_ Pegged Token price [PREC]
     * @return ctargemaTP [PREC]
     */
    function getCtargemaTP(uint8 i_, uint256 pTPac_) public view returns (uint256 ctargemaTP) {
        uint256 ema = tpEma[i_].ema;
        if (pTPac_ >= ema) return ctarg;
        // [PREC] = [PREC] * [PREC] / [PREC]
        return (ctarg * ema) / pTPac_;
    }

    /**
     * @notice get target coverage adjusted by all Pegged Token's moving average in relation to the Collateral Asset
     * @return ctargemaCA [PREC]
     */
    function getCtargemaCA() public view returns (uint256 ctargemaCA) {
        uint256 num;
        uint256 den;
        uint256 pegAmount = pegContainer.length;
        for (uint8 i = 0; i < pegAmount; i = unchecked_inc(i)) {
            uint256 nTP = pegContainer[i].nTP;
            // [PREC] = [N] * [PREC]
            num += nTP * tpEma[i].ema;
            // [PREC] = [N] * [PREC]
            den += nTP * _getPTPac(i);
        }
        if (den >= num || den == 0) return ctarg;
        // [PREC] = [PREC] * [PREC] / [PREC]
        return (ctarg * num) / den;
    }

    /**
     * @notice update exponential moving average of the value of a Pegged Token
     * @dev more information of EMA calculation https://en.wikipedia.org/wiki/Exponential_smoothing
     * @param i_ Pegged Token index
     */
    function updateTPema(uint8 i_) public {
        EmaItem memory currentTPema = tpEma[i_];
        uint256 pTPac = _getPTPac(i_);
        // [PREC] = [PREC] * [PREC] / ([PREC] - [PREC])
        uint256 term1 = (PRECISION * currentTPema.ema) / (ONE - currentTPema.sf);
        // [PREC] = [PREC] * [PREC] / [PREC]
        uint256 term2 = (PRECISION * currentTPema.sf) / pTPac;
        // [PREC] = [PREC] + [PREC]
        uint256 newEma = term1 + term2;
        // save new ema value to storage
        tpEma[i_].ema = newEma;
        emit TPemaUpdated(i_, currentTPema.ema, newEma);
    }
=======
    // ------- Initializer -------
    /**
     * @notice contract initializer
     */
    /* solhint-disable-next-line no-empty-blocks */
    function __MocEma_init_unchained() internal onlyInitializing {}

    /**
     * @dev This empty reserved space is put in place to allow future versions to add new
     * variables without shifting down storage in the inheritance chain.
     * See https://docs.openzeppelin.com/contracts/4.x/upgradeable#storage_gaps
     */
    uint256[50] private __gap;
>>>>>>> 3922d1b7
}<|MERGE_RESOLUTION|>--- conflicted
+++ resolved
@@ -11,7 +11,6 @@
  */
 // solhint-disable-next-line no-empty-blocks
 abstract contract MocEma is MocBaseBucket {
-<<<<<<< HEAD
     // ------- Events -------
     event TPemaUpdated(uint8 indexed i_, uint256 oldTPema_, uint256 newTPema_);
 
@@ -80,7 +79,7 @@
         tpEma[i_].ema = newEma;
         emit TPemaUpdated(i_, currentTPema.ema, newEma);
     }
-=======
+
     // ------- Initializer -------
     /**
      * @notice contract initializer
@@ -94,5 +93,4 @@
      * See https://docs.openzeppelin.com/contracts/4.x/upgradeable#storage_gaps
      */
     uint256[50] private __gap;
->>>>>>> 3922d1b7
 }