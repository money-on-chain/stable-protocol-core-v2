--- conflicted
+++ resolved
@@ -11,12 +11,8 @@
 abstract contract MocCore is MocEma {
     // ------- Events -------
     event TCMinted(address indexed sender_, address indexed recipient_, uint256 qTC_, uint256 qAC_);
-<<<<<<< HEAD
     event TCRedeemed(address indexed sender_, address indexed recipient_, uint256 qTC_, uint256 qAC_);
-    event TPMinted(address indexed sender_, address indexed recipient_, uint256 qTP_, uint256 qAC_);
-=======
     event TPMinted(uint8 indexed i_, address indexed sender_, address indexed recipient_, uint256 qTP_, uint256 qAC_);
->>>>>>> 6e1cb5ad
     event PeggedTokenAdded(
         address indexed tpTokenAddress_,
         address priceProviderAddress_,
