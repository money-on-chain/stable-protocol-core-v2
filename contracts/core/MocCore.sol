--- conflicted
+++ resolved
@@ -364,11 +364,7 @@
     /**
      * @notice redeem Collateral Asset in exchange for Collateral Token and Pegged Token
      *  This operation is done without checking coverage
-<<<<<<< HEAD
-     *  Redeem Collateral Token and Pegged Token in equal proportions so that its price
-=======
      *  Collateral Token and Pegged Token are redeemed in equivalent proportions so that its price
->>>>>>> aeeb2636
      *  and global coverage are not modified.
      *  Reverts if qTP sent are insufficient.
      * @param i_ Pegged Token index
@@ -393,20 +389,13 @@
         (uint256 lckAC, uint256 nACgain) = _getLckACandACgain();
         // calculate how many TP are needed to redeem TC and not change coverage
         // qTPtoRedeem = (qTC * pACtp * pTCac) / (cglb - 1)
-<<<<<<< HEAD
-        // pTCac = totalACavailable - lckAC ; cglb = totalACavailable / lckAC
-        // So, we can simplify
-        // [N] = ([N] * [N] * [PREC] / [PREC]) / [N]
-        qTPtoRedeem = _mulPrec(qTC_ * lckAC, pACtp) / nTCcb;
-=======
         // pTCac = (totalACavailable - lckAC) / nTCcb
         // cglb = totalACavailable / lckAC => cglb - 1 = (totalACavailable - lckAC) / lckAC
         // pTCac = (qTC * pACtp * (totalACavailable - lckAC) / nTCcb) / ((totalACavailable - lckAC) / lckAC)
         // So, we can simplify (totalACavailable - lckAC)
         // pTCac = (qTC * pACtp * lckAC) / nTCcb
         // [N] = ([N] * [N] * [PREC] / [N]) /  [PREC]
-        uint256 qTPtoRedeem = ((qTC_ * lckAC * pACtp) / nTCcb) / PRECISION;
->>>>>>> aeeb2636
+        qTPtoRedeem = ((qTC_ * lckAC * pACtp) / nTCcb) / PRECISION;
 
         if (qTPtoRedeem > qTP_) revert InsufficientQtpSent(qTP_, qTPtoRedeem);
         (uint256 qACtotalToRedeem, uint256 qACfee, uint256 qACinterest) = _calcQACforRedeemTCandTP(
