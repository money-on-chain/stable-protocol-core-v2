--- conflicted
+++ resolved
@@ -390,17 +390,11 @@
         uint256 pTCac = _getPTCac(lckAC, nACtoMint);
         uint256 pACtp = _getPACtp(i_);
         uint256 cglbMinusOne = _getCglb(lckAC, nACtoMint) - ONE;
-<<<<<<< HEAD
-        // calculate how many TP are needed to redeem TC and not change coverage
-        // [N] = ([N] * [PREC] * [PREC] / [PREC]) / [PREC]
-        qTPtoRedeem = ((qTCtoRedeem * pTCac * pACtp) / cglbMinusOne) / PRECISION;
-=======
         // PREC^2] = [PREC] * [PREC]
         uint256 pTCacMulPTCac = pTCac * pACtp;
         // calculate how many TP are needed tp redeem TC and not change coverage
         // [N] = ([N] * [PREC^2] / [PREC]) / [PREC]
         qTPtoRedeem = ((qTCtoRedeem * pTCacMulPTCac) / cglbMinusOne) / PRECISION;
->>>>>>> 93e2c285
         if (qTPtoRedeem > qTP_) {
             // if TP are not enough we redeem the TC that reach
             qTPtoRedeem = qTP_;
