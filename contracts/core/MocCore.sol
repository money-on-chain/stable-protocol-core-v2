pragma solidity ^0.8.17;

import "../interfaces/IMocRC20.sol";
import "./MocEma.sol";
import "./MocInterestRate.sol";

/**
 * @title MocCore
 * @notice MocCore nucleates all the basic MoC functionality and tool set. It allows Collateral
 * asset aware contracts to implement the main mint/redeem operations.
 */
abstract contract MocCore is MocEma, MocInterestRate {
    // ------- Events -------
    event TCMinted(address indexed sender_, address indexed recipient_, uint256 qTC_, uint256 qAC_, uint256 qACfee_);
    event TCRedeemed(address indexed sender_, address indexed recipient_, uint256 qTC_, uint256 qAC_, uint256 qACfee_);
    event TPMinted(
        uint8 indexed i_,
        address indexed sender_,
        address indexed recipient_,
        uint256 qTP_,
        uint256 qAC_,
        uint256 qACfee_
    );
    event TPRedeemed(
        uint8 indexed i_,
        address indexed sender_,
        address indexed recipient_,
        uint256 qTP_,
        uint256 qAC_,
        uint256 qACfee_,
        uint256 qACinterest_
    );
    event TPSwapped(
        uint8 indexed iFrom_,
        uint8 iTo_,
        address indexed sender_,
        address indexed recipient_,
        uint256 qTPfrom_,
        uint256 qTPto_,
        uint256 qACfee_,
        uint256 qACinterest_
    );
    event PeggedTokenChange(uint8 indexed i_, PeggedTokenParams peggedTokenParams_);
    // ------- Custom Errors -------
    error PeggedTokenAlreadyAdded();
    error InsufficientQacSent(uint256 qACsent_, uint256 qACNeeded_);
    error QacBelowMinimumRequired(uint256 qACmin_, uint256 qACtoRedeem_);
    error InsufficientTPtoMint(uint256 qTP_, uint256 tpAvailableToMint_);
    error InsufficientTCtoRedeem(uint256 qTC_, uint256 tcAvailableToRedeem_);
    error InsufficientTPtoRedeem(uint256 qTP_, uint256 tpAvailableToRedeem_);
    error QacNeededMustBeGreaterThanZero();
    error QtpBelowMinimumRequired(uint256 qTPmin_, uint256 qTP_);
    // ------- Structs -------

    struct InitializeCoreParams {
        InitializeBaseBucketParams initializeBaseBucketParams;
        // The address that will define when a change contract is authorized
        address governorAddress;
        // The address that is authorized to pause this contract
        address pauserAddress;
        // amount of blocks to wait between Pegged ema calculation
        uint256 emaCalculationBlockSpan;
    }

    struct PeggedTokenParams {
        // Pegged Token contract address to add
        address tpTokenAddress;
        // priceProviderAddress Pegged Token price provider contract address
        address priceProviderAddress;
        // Pegged Token target coverage [PREC]
        uint256 tpCtarg;
        // Pegged Token reserve factor [PREC]
        uint256 tpR;
        // Pegged Token minimum amount of blocks until the settlement to charge interest for redeem [N]
        uint256 tpBmin;
        // fee pct sent to Fee Flow for mint [PREC]
        uint256 tpMintFee;
        // fee pct sent to Fee Flow for redeem [PREC]
        uint256 tpRedeemFee;
        // initial Pegged Token exponential moving average [PREC]
        uint256 tpEma;
        // Pegged Token smoothing factor [PREC]
        uint256 tpEmaSf;
        // Pegged Token initial interest rate
        uint256 tpTils;
        // Pegged Token minimum interest rate that can be charged
        uint256 tpTiMin;
        // Pegged Token maximum interest rate that can be charged
        uint256 tpTiMax;
        // abundance of Pegged Token where it is desired that the model stabilizes
        int256 tpAbeq;
        // Pegged Token minimum correction factor for interest rate
        int256 tpFacMin;
        // Pegged Token maximum correction factor for interest rate
        int256 tpFacMax;
    }

    // ------- Initializer -------
    /**
     * @notice contract initializer
     * @dev this function must be execute by the AC implementation at initialization
     * @param initializeCoreParams_ contract initializer params
     *        governorAddress The address that will define when a change contract is authorized
     *        pauserAddress_ The address that is authorized to pause this contract
     *        tcTokenAddress Collateral Token contract address
     *        mocSettlementAddress MocSettlement contract address
     *        mocFeeFlowAddress Moc Fee Flow contract address
     *        mocInterestCollectorAddress mocInterestCollector address
     *        mocAppreciationBeneficiaryAddress Moc appreciation beneficiary address
     *        protThrld protected state threshold [PREC]
     *        liqThrld liquidation coverage threshold [PREC]
     *        tcMintFee fee pct sent to Fee Flow for mint Collateral Tokens [PREC]
     *        tcRedeemFee fee pct sent to Fee Flow for redeem Collateral Tokens [PREC]
     *        successFee pct of the gain because Pegged Tokens devaluation that is transferred
     *          in Collateral Asset to Moc Fee Flow during the settlement [PREC]
     *        appreciationFactor pct of the gain because Pegged Tokens devaluation that is returned
     *          in Pegged Tokens to appreciation beneficiary during the settlement [PREC]]
     *        emaCalculationBlockSpan amount of blocks to wait between Pegged ema calculation
     */
    function __MocCore_init(InitializeCoreParams calldata initializeCoreParams_) internal onlyInitializing {
        __MocUpgradable_init(initializeCoreParams_.governorAddress, initializeCoreParams_.pauserAddress);
        __MocBaseBucket_init_unchained(initializeCoreParams_.initializeBaseBucketParams);
        __MocEma_init_unchained(initializeCoreParams_.emaCalculationBlockSpan);
    }

    // ------- Internal Functions -------

    /**
     * @notice transfer Collateral Asset
     * @dev this function must be overridden by the AC implementation
     *  and revert if transfer fails.
     * @param to_ address who receives the Collateral Asset
     * @param amount_ amount of Collateral Asset to transfer
     */
    function acTransfer(address to_, uint256 amount_) internal virtual;

    /**
     * @notice Collateral Asset balance
     * @dev this function must be overridden by the AC implementation
     * @param account address who's Collateral Asset balance we want to know of
     * @return balance `account`'s total amount of Collateral Asset
     */
    function acBalanceOf(address account) internal view virtual returns (uint256 balance);

    /**
     * @notice mint Collateral Token in exchange for Collateral Asset
     * @param qTC_ amount of Collateral Token to mint
     * @param qACmax_ maximum amount of Collateral Asset that can be spent
     * @param sender_ address who sends the Collateral Asset, all unspent amount is returned to it
     * @param recipient_ address who receives the Collateral Token
     * @return qACtotalNeeded amount of AC used to mint qTC
     */
    function _mintTCto(
        uint256 qTC_,
        uint256 qACmax_,
        address sender_,
        address recipient_,
        bool checkCoverage_
    ) internal notLiquidated returns (uint256 qACtotalNeeded) {
        // evaluates whether or not the system coverage is healthy enough to mint TC, reverts if it's not
<<<<<<< HEAD
        if (checkCoverage_) _evalCoverage(protThrld, lckAC, nACgain);
=======
        (uint256 lckAC, uint256 nACgain) = _evalCoverage(protThrld);
>>>>>>> f3b16b12
        // calculates how many qAC are needed to mint TC and the qAC fee
        (uint256 qACNeededtoMint, uint256 qACfee) = _calcQACforMintTC(qTC_, lckAC, nACgain);
        qACtotalNeeded = qACNeededtoMint + qACfee;
        if (qACtotalNeeded > qACmax_) revert InsufficientQacSent(qACmax_, qACtotalNeeded);
        // if is 0 reverts because it is trying to redeem an amount below precision
        if (qACtotalNeeded == 0) revert QacNeededMustBeGreaterThanZero();
        // add qTC and qAC to the Bucket
        _depositTC(qTC_, qACNeededtoMint);
        // mint qTC to the recipient
        tcToken.mint(recipient_, qTC_);
        // transfer the qAC change to the sender
        acTransfer(sender_, qACmax_ - qACtotalNeeded);
        // transfer qAC fees to Fee Flow
        acTransfer(mocFeeFlowAddress, qACfee);
        emit TCMinted(sender_, recipient_, qTC_, qACtotalNeeded, qACfee);
        return qACtotalNeeded;
    }

    /**
     * @notice redeem Collateral Asset in exchange for Collateral Token
     * @param qTC_ amount of Collateral Token to redeem
     * @param qACmin_ minimum amount of Collateral Asset that `recipient_` expects to receive
     * @param sender_ address who sends the Collateral Token
     * @param recipient_ address who receives the Collateral Asset
     * @return qACtoRedeem amount of AC sent to `recipient_`
     */
    function _redeemTCto(
        uint256 qTC_,
        uint256 qACmin_,
        address sender_,
        address recipient_,
        bool checkCoverage_
    ) internal notLiquidated returns (uint256 qACtoRedeem) {
<<<<<<< HEAD
        (uint256 lckAC, uint256 nACgain) = _getLckACandACgain();
        if (checkCoverage_) {
            uint256 ctargemaCA = calcCtargemaCA();
            // evaluates whether or not the system coverage is healthy enough to redeem TC
            // given the target coverage adjusted by the moving average, reverts if it's not
            _evalCoverage(ctargemaCA, lckAC, nACgain);
            // evaluates if there are enough Collateral Token availabie to redeem, reverts if it`s not
            _evalTCavailableToRedeem(qTC_, ctargemaCA, lckAC, nACgain);
        }
=======
        uint256 ctargemaCA = calcCtargemaCA();
        // evaluates whether or not the system coverage is healthy enough to redeem TC
        // given the target coverage adjusted by the moving average, reverts if it's not
        (uint256 lckAC, uint256 nACgain) = _evalCoverage(ctargemaCA);
>>>>>>> f3b16b12
        // calculate how many total qAC are redemeed and how many correspond for fee
        (uint256 qACtotalToRedeem, uint256 qACfee) = _calcQACforRedeemTC(qTC_, lckAC, nACgain);
        // if is 0 reverts because it is triyng to redeem an amount below precision
        if (qACtotalToRedeem == 0) revert QacNeededMustBeGreaterThanZero();
        qACtoRedeem = qACtotalToRedeem - qACfee;
        if (qACtoRedeem < qACmin_) revert QacBelowMinimumRequired(qACmin_, qACtoRedeem);
        // sub qTC and qAC from the Bucket
        _withdrawTC(qTC_, qACtotalToRedeem);
        // burn qTC from the sender
        tcToken.burn(sender_, qTC_);
        // transfer qAC to the recipient
        acTransfer(recipient_, qACtoRedeem);
        // transfer qAC fees to Fee Flow
        acTransfer(mocFeeFlowAddress, qACfee);
        emit TCRedeemed(sender_, recipient_, qTC_, qACtoRedeem, qACfee);
        return qACtoRedeem;
    }

    /**
     * @notice mint Pegged Token in exchange for Collateral Asset
     * @param i_ Pegged Token index
     * @param qTP_ amount of Pegged Token to mint
     * @param qACmax_ maximum amount of Collateral Asset that can be spent
     * @param sender_ address who sends the Collateral Asset, all unspent amount is returned to it
     * @param recipient_ address who receives the Pegged Token
     * @return qACtotalNeeded amount of AC used to mint qTP
     */
    function _mintTPto(
        uint8 i_,
        uint256 qTP_,
        uint256 qACmax_,
        address sender_,
        address recipient_
    ) internal notLiquidated returns (uint256 qACtotalNeeded) {
        uint256 pACtp = _getPACtp(i_);
        _updateTPtracking(i_, pACtp);
        uint256 ctargemaCA = calcCtargemaCA();
        // evaluates whether or not the system coverage is healthy enough to mint TP
        // given the target coverage adjusted by the moving average, reverts if it's not
        (uint256 lckAC, uint256 nACgain) = _evalCoverage(ctargemaCA);
        // evaluates if there are enough TP available to mint, reverts if it's not
        _evalTPavailableToMint(i_, qTP_, pACtp, ctargemaCA, lckAC, nACgain);
        // calculate how many qAC are needed to mint TP and the qAC fee
        (uint256 qACNeededtoMint, uint256 qACfee) = _calcQACforMintTP(i_, qTP_, pACtp);
        qACtotalNeeded = qACNeededtoMint + qACfee;
        if (qACtotalNeeded > qACmax_) revert InsufficientQacSent(qACmax_, qACtotalNeeded);
        // if is 0 reverts because it is trying to mint an amount below precision
        if (qACtotalNeeded == 0) revert QacNeededMustBeGreaterThanZero();
        // add qTP and qAC to the Bucket
        _depositTP(i_, qTP_, qACNeededtoMint);
        // mint qTP to the recipient
        tpTokens[i_].mint(recipient_, qTP_);
        // transfer the qAC change to the sender
        acTransfer(sender_, qACmax_ - qACtotalNeeded);
        // transfer qAC fees to Fee Flow
        acTransfer(mocFeeFlowAddress, qACfee);
        emit TPMinted(i_, sender_, recipient_, qTP_, qACtotalNeeded, qACfee);
        return qACtotalNeeded;
    }

    /**
     * @notice redeem Collateral Asset in exchange for Pegged Token
     * @param i_ Pegged Token index
     * @param qTP_ amount of Pegged Token to redeem
     * @param qACmin_ minimum amount of Collateral Asset that `recipient_` expects to receive
     * @param sender_ address who sends the Pegged Token
     * @param recipient_ address who receives the Collateral Asset
     * @return qACtoRedeem amount of AC sent to `recipient_`
     */
    function _redeemTPto(
        uint8 i_,
        uint256 qTP_,
        uint256 qACmin_,
        address sender_,
        address recipient_
    ) internal notLiquidated returns (uint256 qACtoRedeem) {
        uint256 pACtp = _getPACtp(i_);
        _updateTPtracking(i_, pACtp);
<<<<<<< HEAD
        if (checkCoverage_) {
            (uint256 lckAC, uint256 nACgain) = _getLckACandACgain();
            // evaluates whether or not the system coverage is healthy enough to redeem TP, reverts if it's not
            _evalCoverage(protThrld, lckAC, nACgain);
        }
        // calculate how many total qAC are redemeed, how many correspond for fee and how many for interests
=======
        // evaluates whether or not the system coverage is healthy enough to mint TC, reverts if it's not
        _evalCoverage(protThrld);
        // calculate how many total qAC are redeemed, how many correspond for fee and how many for interests
>>>>>>> f3b16b12
        (uint256 qACtotalToRedeem, uint256 qACfee, uint256 qACinterest) = _calcQACforRedeemTP(i_, qTP_, pACtp);
        // if is 0 reverts because it is trying to redeem an amount below precision
        if (qACtotalToRedeem == 0) revert QacNeededMustBeGreaterThanZero();
        qACtoRedeem = qACtotalToRedeem - qACfee - qACinterest;
        if (qACtoRedeem < qACmin_) revert QacBelowMinimumRequired(qACmin_, qACtoRedeem);
        // sub qTP and qAC from the Bucket
        _withdrawTP(i_, qTP_, qACtotalToRedeem);
        // burn qTP from the sender
        tpTokens[i_].burn(sender_, qTP_);
        // transfer qAC to the recipient
        acTransfer(recipient_, qACtoRedeem);
        // transfer qAC fees to Fee Flow
        acTransfer(mocFeeFlowAddress, qACfee);
        // transfer qAC for interest
        acTransfer(mocInterestCollectorAddress, qACinterest);
        emit TPRedeemed(i_, sender_, recipient_, qTP_, qACtoRedeem, qACfee, qACinterest);
        return qACtoRedeem;
    }

    /**
     * @notice redeem Collateral Asset in exchange for Collateral Token and Pegged Token
     *  This operation is done without check coverage
     *  Redeem Collateral Token and Pegged Token in equal proportions so that its price
     *  and global coverage are not modified. If the qTP are insufficient, less TC are redeemed
     * @param i_ Pegged Token index
     * @param qTC_ maximum amount of Collateral Token to redeem
     * @param qTP_ maximum amount of Pegged Token to redeem
     * @param qACmin_ minimum amount of Collateral Asset that `recipient_` expects to receive
     * @param sender_ address who sends Collateral Token and Pegged Token
     * @param recipient_ address who receives the Collateral Asset
     * @return qACtoRedeem amount of AC sent to `recipient_`
     * @return qTCtoRedeem amount of Collateral Token redeemed
     * @return qTPtoRedeem amount of Pegged Token redeemed
     */
    function _redeemTCandTPto(
        uint8 i_,
        uint256 qTC_,
        uint256 qTP_,
        uint256 qACmin_,
        address sender_,
        address recipient_
    )
        internal
        notLiquidated
        returns (
            uint256 qACtoRedeem,
            uint256 qTCtoRedeem,
            uint256 qTPtoRedeem
        )
    {
        qTCtoRedeem = qTC_;
        (uint256 lckAC, uint256 nACgain) = _getLckACandACgain();
        uint256 pTCac = _getPTCac(lckAC, nACgain);
        uint256 pACtp = _getPACtp(i_);
        uint256 cglbMinusOne = _getCglb(lckAC, nACgain) - ONE;
        // PREC^2] = [PREC] * [PREC]
        uint256 pTCacMulPTCac = pTCac * pACtp;
        // calculate how many TP are needed tp redeem TC and not change coverage
        // [N] = ([N] * [PREC^2] / [PREC]) / [PREC]
        qTPtoRedeem = ((qTCtoRedeem * pTCacMulPTCac) / cglbMinusOne) / PRECISION;
        if (qTPtoRedeem > qTP_) {
            // if TP are not enough we redeem the TC that reach
            qTPtoRedeem = qTP_;
            // [N] = ([N] * [PREC] * [PREC]) / ([PREC^2])
            qTCtoRedeem = _divPrec(qTPtoRedeem * cglbMinusOne, pTCacMulPTCac);
        }
        qACtoRedeem = _redeemTCto(qTCtoRedeem, qACmin_, sender_, recipient_, false);
        qACtoRedeem += _redeemTPto(i_, qTPtoRedeem, qACmin_, sender_, recipient_, false);
        if (qACtoRedeem < qACmin_) revert QacBelowMinimumRequired(qACmin_, qACtoRedeem);
        return (qACtoRedeem, qTCtoRedeem, qTPtoRedeem);
    }

    /**
     * @notice swap Pegged Token to another one
     * @param iFrom_ owned Pegged Token index
     * @param iTo_ target Pegged Token index
     * @param qTP_ amount of owned Pegged Token to swap
     * @param qTPmin_ minimum amount of target Pegged Token that `recipient_` expects to receive
     * @param qACmax_ maximum amount of Collateral Asset that can be spent in fees and interests
     * @param sender_ address who sends the Pegged Token
     * @param recipient_ address who receives the target Pegged Token
     * @return qACtotalNeeded amount of AC used to pay fee and interest
     */
    function _swapTPforTPto(
        uint8 iFrom_,
        uint8 iTo_,
        uint256 qTP_,
        uint256 qTPmin_,
        uint256 qACmax_,
        address sender_,
        address recipient_
    ) internal notLiquidated returns (uint256 qACtotalNeeded) {
        if (iFrom_ == iTo_) revert InvalidValue();
        uint256 pACtpFrom = _getPACtp(iFrom_);
        uint256 pACtpTo = _getPACtp(iTo_);
        _updateTPtracking(iFrom_, pACtpFrom);
        _updateTPtracking(iTo_, pACtpTo);
        // calculate how many total qAC are redeemed, how many correspond for fee and how many for interests
        (uint256 qACtotalToRedeem, , uint256 qACinterest) = _calcQACforRedeemTP(iFrom_, qTP_, pACtpFrom);
        // calculate how many qTP can mint with the given qAC
        // [N] = [N] * [PREC] / [PREC]
        uint256 qTPtoMint = (qTP_ * pACtpTo) / pACtpFrom;
        if (qTPtoMint < qTPmin_ || qTPtoMint == 0) revert QtpBelowMinimumRequired(qTPmin_, qTPtoMint);

        // if ctargemaTPto > ctargemaTPfrom we need to check coverage
        if (tpCtarg[iTo_] > tpCtarg[iFrom_]) {
            uint256 ctargemaCA = calcCtargemaCA();
            // evaluates whether or not the system coverage is healthy enough to mint TP
            // given the target coverage adjusted by the moving average, reverts if it's not
            (uint256 lckAC, uint256 nACgain) = _evalCoverage(ctargemaCA);
            // evaluates if there are enough TP available to mint, reverts if it's not
            _evalTPavailableToMint(iTo_, qTPtoMint, pACtpTo, ctargemaCA, lckAC, nACgain);
        }

        // calculate qAC fee to transfer to Fee Flow
        // [N] = [N] * [PREC] / [PREC]
        uint256 qACfee = _mulPrec(qACtotalToRedeem, swapTPforTPFee);
        qACtotalNeeded = qACfee + qACinterest;
        if (qACtotalNeeded > qACmax_) revert InsufficientQacSent(qACmax_, qACtotalNeeded);

        // sub qTP from the Bucket
        _withdrawTP(iFrom_, qTP_, 0);
        // add qTP to the Bucket
        _depositTP(iTo_, qTPtoMint, 0);
        // burn qTP from the sender
        tpTokens[iFrom_].burn(sender_, qTP_);
        // mint qTP to the recipient
        tpTokens[iTo_].mint(recipient_, qTPtoMint);
        // transfer the qAC change to the sender
        acTransfer(sender_, qACmax_ - qACtotalNeeded);
        // transfer qAC fees to Fee Flow
        acTransfer(mocFeeFlowAddress, qACfee);
        // transfer qAC for interest
        acTransfer(mocInterestCollectorAddress, qACinterest);
        // inside a block to avoid stack too deep error
        {
            uint8 iFrom = iFrom_;
            uint8 iTo = iTo_;
            uint256 qTP = qTP_;
            emit TPSwapped(iFrom, iTo, sender_, recipient_, qTP, qTPtoMint, qACfee, qACinterest);
        }
        return qACtotalNeeded;
    }

    /**
     * @notice Allow redeem on liquidation state, user Peg balance gets burned and he receives
     * the equivalent AC given the liquidation frozen price.
     * @param i_ Pegged Token index
     * @param sender_ address owner of the TP to be redeemed
     * @param recipient_ address who receives the AC
     * @return qACRedeemed amount of AC sent to `recipient_`
     */
    function _liqRedeemTPTo(
        uint8 i_,
        address sender_,
        address recipient_
    ) internal returns (uint256 qACRedeemed) {
        if (!liquidated) revert OnlyWhenLiquidated();
        uint256 qTP = tpTokens[i_].balanceOf(sender_);
        if (qTP == 0) revert InsufficientTPtoRedeem(qTP, qTP);
        // [PREC]
        uint256 liqPACtp = tpLiqPrices[i_];
        // [PREC] = [N] * [PREC] / [PREC]
        qACRedeemed = _divPrec(qTP, liqPACtp);
        // burn qTP from the sender
        tpTokens[i_].burn(sender_, qTP);
        // Given rounding errors, the last redeemer might receive a little less
        if (acBalanceOf(address(this)) < qACRedeemed) qACRedeemed = acBalanceOf(address(this));
        // transfer qAC to the recipient, reverts if fail
        acTransfer(recipient_, qACRedeemed);
        emit TPRedeemed(i_, sender_, recipient_, qTP, qACRedeemed, 0, 0);
    }

    // ------- Public Functions -------

    /**
     * @notice Allow redeem on liquidation state, user Peg balance gets burned and he receives
     * the equivalent AC given the liquidation frozen price.
     * @param i_ Pegged Token index
     * @return qACRedeemed amount of AC sent to sender
     */
    function liqRedeemTP(uint8 i_) external returns (uint256 qACRedeemed) {
        return _liqRedeemTPTo(i_, msg.sender, msg.sender);
    }

    /**
     * @notice Allow redeem on liquidation state, user Peg balance gets burned and he receives
     * the equivalent AC given the liquidation frozen price.
     * @param i_ Pegged Token index
     * @param recipient_ address who receives the AC
     * @return qACRedeemed amount of AC sent to `recipient_`
     */
    function liqRedeemTPto(uint8 i_, address recipient_) external returns (uint256 qACRedeemed) {
        return _liqRedeemTPTo(i_, msg.sender, recipient_);
    }

    /**
     * @notice calculate how many Collateral Asset are needed to mint an amount of Collateral Token
     * @param qTC_ amount of Collateral Token to mint [N]
     * @param lckAC_ amount of Collateral Asset locked by Pegged Token [PREC]
     * @param nACgain_ amount of collateral asset to be distributed during settlement [N]
     * @return qACNeededtoMint amount of Collateral Asset needed to mint [N]
     * @return qACfee amount of Collateral Asset should be transfer to Fee Flow [N]
     */
    function _calcQACforMintTC(
        uint256 qTC_,
        uint256 lckAC_,
        uint256 nACgain_
    ) internal view returns (uint256 qACNeededtoMint, uint256 qACfee) {
        if (qTC_ == 0) revert InvalidValue();
        // calculate how many qAC are needed to mint TC
        // [N] = [N] * [PREC] / [PREC]
        qACNeededtoMint = _mulPrec(qTC_, _getPTCac(lckAC_, nACgain_));
        // calculate qAC fee to transfer to Fee Flow
        // [N] = [N] * [PREC] / [PREC]
        qACfee = _mulPrec(qACNeededtoMint, tcMintFee);

        return (qACNeededtoMint, qACfee);
    }

    /**
     * @notice calculate how many Collateral Asset are needed to redeem an amount of Collateral Token
     * @param qTC_ amount of Collateral Token to redeem [N]
     * @param lckAC_ amount of Collateral Asset locked by Pegged Token [PREC]
     * @param nACgain_ amount of collateral asset to be distributed during settlement [N]
     * @return qACtotalToRedeem amount of Collateral Asset needed to redeem, including fees [N]
     * @return qACfee amount of Collateral Asset should be transfer to Fee Flow [N]
     */
    function _calcQACforRedeemTC(
        uint256 qTC_,
        uint256 lckAC_,
        uint256 nACgain_
    ) internal view returns (uint256 qACtotalToRedeem, uint256 qACfee) {
        if (qTC_ == 0) revert InvalidValue();
        // calculate how many qAC are redeemed
        // [N] = [N] * [PREC] / [PREC]
        qACtotalToRedeem = _mulPrec(qTC_, _getPTCac(lckAC_, nACgain_));
        // calculate qAC fee to transfer to Fee Flow
        // [N] = [N] * [PREC] / [PREC]
        qACfee = _mulPrec(qACtotalToRedeem, tcRedeemFee);
        return (qACtotalToRedeem, qACfee);
    }

    /**
     * @notice calculate how many Collateral Asset are needed to mint an amount of Pegged Token
     * @param i_ Pegged Token index
     * @param qTP_ amount of Pegged Token to mint [N]
     * @param pACtp_ Pegged Token price [PREC]
     * @return qACNeededtoMint amount of Collateral Asset needed to mint [N]
     * @return qACfee amount of Collateral Asset should be transfer to Fee Flow [N]
     */
    function _calcQACforMintTP(
        uint8 i_,
        uint256 qTP_,
        uint256 pACtp_
    ) internal view returns (uint256 qACNeededtoMint, uint256 qACfee) {
        if (qTP_ == 0) revert InvalidValue();
        // calculate how many qAC are needed to mint TP
        // [N] = [N] * [PREC] / [PREC]
        qACNeededtoMint = _divPrec(qTP_, pACtp_);
        // calculate qAC fee to transfer to Fee Flow
        // [N] = [N] * [PREC] / [PREC]
        qACfee = _mulPrec(qACNeededtoMint, tpMintFee[i_]);
        return (qACNeededtoMint, qACfee);
    }

    /**
     * @notice calculate how many Collateral Asset are needed to redeem an amount of Pegged Token
     * @param i_ Pegged Token index
     * @param qTP_ amount of Pegged Token to redeem
     * @param pACtp_ Pegged Token price [PREC]
     * @return qACtotalToRedeem amount of Collateral Asset needed to redeem, including fees [N]
     * @return qACfee amount of Collateral Asset should be transfer to Fee Flow [N]
     * @return qACinterest amount of Collateral Asset should be transfer to interest collector [N]
     */
    function _calcQACforRedeemTP(
        uint8 i_,
        uint256 qTP_,
        uint256 pACtp_
    )
        internal
        view
        returns (
            uint256 qACtotalToRedeem,
            uint256 qACfee,
            uint256 qACinterest
        )
    {
        if (qTP_ == 0) revert InvalidValue();
        // get amount of TP in the bucket
        uint256 nTP = pegContainer[i_].nTP;
        // [N] = [N] - [N]
        uint256 tpAvailableToRedeem = nTP - pegContainer[i_].nTPXV;
        (uint256 tpGain, ) = _getPnLTP(i_, tpAvailableToRedeem, pACtp_);
        tpAvailableToRedeem += tpGain;
        // check if there are enough TP available to redeem
        if (tpAvailableToRedeem < qTP_) revert InsufficientTPtoRedeem(qTP_, tpAvailableToRedeem);
        uint256 interestRate = _calcTPinterestRate(i_, qTP_, tpAvailableToRedeem, nTP + tpGain);
        // calculate how many qAC are redeemed
        // [N] = [N] * [PREC] / [PREC]
        qACtotalToRedeem = _divPrec(qTP_, pACtp_);
        // calculate qAC fee to transfer to Fee Flow
        // [N] = [N] * [PREC] / [PREC]
        qACfee = _mulPrec(qACtotalToRedeem, tpRedeemFee[i_]);
        // calculate how many qAC to transfer to interest collector
        // [N] = [N] * [PREC] / [PREC]
        qACinterest = _mulPrec(qACtotalToRedeem, interestRate);
        return (qACtotalToRedeem, qACfee, qACinterest);
    }

    /**
     * @notice evaluates if there are enough Collateral Token availabie to redeem, reverts if it`s not
     * @param qTC_ amount of Collateral Token to redeem [N]
     * @param ctargemaCA_ target coverage adjusted by the moving average of the value of the Collateral Asset [PREC]
     * @param lckAC_ amount of Collateral Asset locked by Pegged Token [PREC]
     * @param nACtoMint_ amount of Collateral Asset that will be distributed at
     *         settlement because Pegged Token devaluation [N]
     */
    function _evalTCavailableToRedeem(
        uint256 qTC_,
        uint256 ctargemaCA_,
        uint256 lckAC_,
        uint256 nACtoMint_
    ) internal view {
        uint256 tcAvailableToRedeem = _getTCAvailableToRedeem(ctargemaCA_, lckAC_, nACtoMint_);
        // check if there are enough TC available to redeem
        if (tcAvailableToRedeem < qTC_) revert InsufficientTCtoRedeem(qTC_, tcAvailableToRedeem);
    }

    /**
     * @notice evaluates if there are enough Pegged Token availabie to mint, reverts if it`s not
     * @param i_ Pegged Token index
     * @param qTP_ amount of Pegged Token to mint [N]
     * @param pACtp_ Pegged Token price [PREC]
     * @param ctargemaCA_ target coverage adjusted by the moving average of the value of the Collateral Asset [PREC]
     * @param lckAC_ amount of Collateral Asset locked by Pegged Token [PREC]
     * @param nACgain_ amount of collateral asset to be distributed during settlement [N]
     */
    function _evalTPavailableToMint(
        uint8 i_,
        uint256 qTP_,
        uint256 pACtp_,
        uint256 ctargemaCA_,
        uint256 lckAC_,
        uint256 nACgain_
    ) internal view {
        uint256 ctargemaTP = _getCtargemaTP(i_, pACtp_);
        uint256 tpAvailableToMint = _getTPAvailableToMint(ctargemaCA_, ctargemaTP, pACtp_, lckAC_, nACgain_);
        // check if there are enough TP available to mint
        if (tpAvailableToMint < qTP_) revert InsufficientTPtoMint(qTP_, tpAvailableToMint);
    }

    /**
     * @notice distribute appreciation factor to beneficiary and success fee to Moc Fee Flow
     */
    function _distributeSuccessFee() internal {
        uint256 mocGain;
        uint256 pegAmount = pegContainer.length;
        for (uint8 i = 0; i < pegAmount; i = unchecked_inc(i)) {
            uint256 pACtp = _getPACtp(i);
            _updateTPtracking(i, pACtp);
            int256 iou = tpiou[i];
            if (iou > 0) {
                // [N] = (([PREC] * [PREC] / [PREC]) * [N]) / [PREC]
                uint256 tpToMint = _mulPrec(_mulPrec(appreciationFactor, pACtp), uint256(iou));
                // [N] = [N] + [N]
                mocGain += uint256(iou);
                // reset TP profit
                tpiou[i] = 0;
                // add qTP to the Bucket
                _depositTP(i, tpToMint, 0);
                // mint TP to appreciation beneficiary, is not necessary to check coverage
                tpTokens[i].mint(mocAppreciationBeneficiaryAddress, tpToMint);
            }
        }
        if (mocGain != 0) {
            // [N] = [N] * [PREC] / [PREC]
            mocGain = _mulPrec(mocGain, successFee);
            // sub qAC from the Bucket
            nACcb -= mocGain;
            // transfer the qAC to Moc Fee Flow
            acTransfer(mocFeeFlowAddress, mocGain);
        }
    }

    // ------- Only Settlement Functions -------

    /**
     * @notice this function is executed during settlement.
     *  stores amount of locked AC by Pegged Tokens at this moment and distribute success fee
     */
    function execSettlement() external onlySettlement {
        _distributeSuccessFee();
    }

    // ------- Only Authorized Changer Functions -------

    /**
     * @notice add a Pegged Token to the protocol
     * @dev Note that the ema value, should consider `nextEmaCalculation`
     * @param peggedTokenParams_ params of Pegged Token to add
     * @dev tpTokenAddress Pegged Token contract address to add
     *      priceProviderAddress Pegged Token price provider contract address
     *      tpCtarg Pegged Token target coverage [PREC]
     *      tpR Pegged Token reserve factor [PREC]
     *      tpBmin Pegged Token minimum amount of blocks until the settlement to charge interest for redeem [N]
     *      tpMintFee fee pct sent to Fee Flow for mint [PREC]
     *      tpRedeemFee fee pct sent to Fee Flow for redeem [PREC]
     *      tpEma initial Pegged Token exponential moving average [PREC]
     *      tpEmaSf Pegged Token smoothing factor [PREC]
     *      tpTils Pegged Token initial interest rate
     *      tpTiMin Pegged Token minimum interest rate that can be charged
     *      tpTiMax Pegged Token maximum interest rate that can be charged
     *      tpAbeq abundance of Pegged Token where it is desired that the model stabilizes
     *      tpFacMin Pegged Token minimum correction factor for interest rate
     *      tpFacMax Pegged Token maximum correction factor for interest rate
     *
     *  Requirements:
     *
     * - the caller must have governance authorization.
     * - tpTokenAddress must be a MocRC20, with mint, burn roles already settled
     *  for this contract
     */
    function addPeggedToken(PeggedTokenParams calldata peggedTokenParams_) external onlyAuthorizedChanger {
        IMocRC20 tpToken = IMocRC20(peggedTokenParams_.tpTokenAddress);
        // Verifies it has the right roles over this TP
        if (!tpToken.hasFullRoles(address(this))) revert InvalidAddress();

        IPriceProvider priceProvider = IPriceProvider(peggedTokenParams_.priceProviderAddress);
        if (peggedTokenIndex[address(tpToken)].exists) revert PeggedTokenAlreadyAdded();
        uint8 newTPindex = uint8(tpTokens.length);
        peggedTokenIndex[address(tpToken)] = PeggedTokenIndex({ index: newTPindex, exists: true });

        // set Pegged Token address
        tpTokens.push(tpToken);
        // set peg container item
        pegContainer.push(PegContainerItem({ nTP: 0, nTPXV: 0, priceProvider: priceProvider }));
        // set target coverage
        tpCtarg.push(peggedTokenParams_.tpCtarg);
        // set reserve factor
        tpR.push(peggedTokenParams_.tpR);
        // set minimum amount of blocks
        tpBmin.push(peggedTokenParams_.tpBmin);
        // set mint fee pct
        tpMintFee.push(peggedTokenParams_.tpMintFee);
        // set redeem fee pct
        tpRedeemFee.push(peggedTokenParams_.tpRedeemFee);
        // set EMA initial value and smoothing factor
        tpEma.push(EmaItem({ ema: peggedTokenParams_.tpEma, sf: peggedTokenParams_.tpEmaSf }));
        // set interest rate item
        tpInterestRate.push(
            InterestRateItem({
                tils: peggedTokenParams_.tpTils,
                tiMin: peggedTokenParams_.tpTiMin,
                tiMax: peggedTokenParams_.tpTiMax
            })
        );
        // set FAC item
        tpFAC.push(
            FACitem({
                abeq: peggedTokenParams_.tpAbeq,
                facMinSubOne: peggedTokenParams_.tpFacMin - int256(ONE),
                facMax: peggedTokenParams_.tpFacMax
            })
        );
        tpiou.push();
        // reverts if price provider is invalid
        pACtpLstop.push(_getPACtp(newTPindex));
        // emit the event
        emit PeggedTokenChange(newTPindex, peggedTokenParams_);
    }

    /**
     * @notice modifies a Pegged Token of the protocol
     * @dev Note that the ema value, should consider `nextEmaCalculation`
     * @param peggedTokenParams_ params of Pegged Token to add
     * @dev tpTokenAddress Pegged Token contract address to identify the token to edit
     *      priceProviderAddress Pegged Token price provider contract address
     *      tpCtarg Pegged Token target coverage [PREC]
     *      tpR Pegged Token reserve factor [PREC]
     *      tpBmin Pegged Token minimum amount of blocks until the settlement to charge interest for redeem [N]
     *      tpMintFee fee pct sent to Fee Flow for mint [PREC]
     *      tpRedeemFee fee pct sent to Fee Flow for redeem [PREC]
     *      tpEma initial Pegged Token exponential moving average [PREC]
     *      tpEmaSf Pegged Token smoothing factor [PREC]
     *      tpTils Pegged Token initial interest rate
     *      tpTiMin Pegged Token minimum interest rate that can be charged
     *      tpTiMax Pegged Token maximum interest rate that can be charged
     *      tpAbeq abundance of Pegged Token where it is desired that the model stabilizes
     *      tpFacMin Pegged Token minimum correction factor for interest rate
     *      tpFacMax Pegged Token maximum correction factor for interest rate
     *
     *  Requirements:
     *
     * - the caller must have governance authorization.
     * - the tpTokenAddress must exists
     */
    function editPeggedToken(PeggedTokenParams calldata peggedTokenParams_) external onlyAuthorizedChanger {
        PeggedTokenIndex memory ptIndex = peggedTokenIndex[peggedTokenParams_.tpTokenAddress];
        if (!ptIndex.exists) revert InvalidAddress();
        uint8 i = ptIndex.index;
        // if being edited, verifies it is a valid priceProvider
        if (peggedTokenParams_.priceProviderAddress != address(pegContainer[i].priceProvider)) {
            IPriceProvider priceProvider = IPriceProvider(peggedTokenParams_.priceProviderAddress);
            (, bool has) = priceProvider.peek();
            if (!has) revert InvalidAddress();
            pegContainer[i].priceProvider = priceProvider;
        }
        // set target coverage
        tpCtarg[i] = peggedTokenParams_.tpCtarg;
        // set reserve factor
        tpR[i] = peggedTokenParams_.tpR;
        // set minimum amount of blocks
        tpBmin[i] = peggedTokenParams_.tpBmin;
        // set mint fee pct
        tpMintFee[i] = peggedTokenParams_.tpMintFee;
        // set redeem fee pct
        tpRedeemFee[i] = peggedTokenParams_.tpRedeemFee;
        // set EMA initial value and smoothing factor
        tpEma[i].sf = peggedTokenParams_.tpEmaSf;
        // set interest rate item
        tpInterestRate[i].tiMin = peggedTokenParams_.tpTiMin;
        tpInterestRate[i].tiMax = peggedTokenParams_.tpTiMax;
        // set FAC item
        tpFAC[i] = FACitem({
            abeq: peggedTokenParams_.tpAbeq,
            facMinSubOne: peggedTokenParams_.tpFacMin - int256(ONE),
            facMax: peggedTokenParams_.tpFacMax
        });
        // emit the event
        emit PeggedTokenChange(i, peggedTokenParams_);
    }

    // ------- Getters Functions -------

    /**
     * @notice get Collateral Token price
     * @return pTCac [PREC]
     */
    function getPTCac() external view returns (uint256 pTCac) {
        (uint256 lckAC, uint256 nACgain) = _getLckACandACgain();
        return _getPTCac(lckAC, nACgain);
    }

    /**
     * @notice get bucket global coverage
     * @return cglob [PREC]
     */
    function getCglb() external view returns (uint256 cglob) {
        (uint256 lckAC, uint256 nACgain) = _getLckACandACgain();
        return _getCglb(lckAC, nACgain);
    }

    /**
     * @notice get amount of Collateral Token available to redeem
     * @dev because it is a view function we are not calculating the new ema,
     *  since we are using the last ema calculation, this may differ a little from the real amount
     *  of TC available to redeem. Consider it an approximation.
     * @return tcAvailableToRedeem [N]
     */
    function getTCAvailableToRedeem() external view returns (uint256 tcAvailableToRedeem) {
        (uint256 lckAC, uint256 nACgain) = _getLckACandACgain();
        return _getTCAvailableToRedeem(_getCtargemaCA(), lckAC, nACgain);
    }

    /**
     * @notice get amount of Pegged Token available to mint
     * @dev because it is a view function we are not calculating the new ema,
     *  since we are using the last ema calculation, this may differ a little from the real amount
     *  of TP available to mint. Consider it an approximation.
     * @param i_ Pegged Token index
     * @return tpAvailableToMint [N]
     */
    function getTPAvailableToMint(uint8 i_) external view returns (uint256 tpAvailableToMint) {
        uint256 pACtp = _getPACtp(i_);
        (uint256 lckAC, uint256 nACgain) = _getLckACandACgain();
        return _getTPAvailableToMint(_getCtargemaCA(), _getCtargemaTP(i_, pACtp), pACtp, lckAC, nACgain);
    }

    /**
     * @notice get total Collateral Asset available
     * @return totalACavailable [N]
     */
    function getTotalACavailable() external view returns (uint256 totalACavailable) {
        (, uint256 nACgain) = _getLckACandACgain();
        return _getTotalACavailable(nACgain);
    }

    /**
     * @notice get Collateral Token leverage
     * @return leverageTC [PREC]
     */
    function getLeverageTC() external view returns (uint256 leverageTC) {
        (uint256 lckAC, uint256 nACgain) = _getLckACandACgain();
        return _getLeverageTC(lckAC, nACgain);
    }

    /**
     * @dev This empty reserved space is put in place to allow future versions to add new
     * variables without shifting down storage in the inheritance chain.
     * See https://docs.openzeppelin.com/contracts/4.x/upgradeable#storage_gaps
     */
    uint256[50] private __gap;
}<|MERGE_RESOLUTION|>--- conflicted
+++ resolved
@@ -154,15 +154,10 @@
         uint256 qTC_,
         uint256 qACmax_,
         address sender_,
-        address recipient_,
-        bool checkCoverage_
+        address recipient_
     ) internal notLiquidated returns (uint256 qACtotalNeeded) {
         // evaluates whether or not the system coverage is healthy enough to mint TC, reverts if it's not
-<<<<<<< HEAD
-        if (checkCoverage_) _evalCoverage(protThrld, lckAC, nACgain);
-=======
         (uint256 lckAC, uint256 nACgain) = _evalCoverage(protThrld);
->>>>>>> f3b16b12
         // calculates how many qAC are needed to mint TC and the qAC fee
         (uint256 qACNeededtoMint, uint256 qACfee) = _calcQACforMintTC(qTC_, lckAC, nACgain);
         qACtotalNeeded = qACNeededtoMint + qACfee;
@@ -193,25 +188,14 @@
         uint256 qTC_,
         uint256 qACmin_,
         address sender_,
-        address recipient_,
-        bool checkCoverage_
+        address recipient_
     ) internal notLiquidated returns (uint256 qACtoRedeem) {
-<<<<<<< HEAD
-        (uint256 lckAC, uint256 nACgain) = _getLckACandACgain();
-        if (checkCoverage_) {
-            uint256 ctargemaCA = calcCtargemaCA();
-            // evaluates whether or not the system coverage is healthy enough to redeem TC
-            // given the target coverage adjusted by the moving average, reverts if it's not
-            _evalCoverage(ctargemaCA, lckAC, nACgain);
-            // evaluates if there are enough Collateral Token availabie to redeem, reverts if it`s not
-            _evalTCavailableToRedeem(qTC_, ctargemaCA, lckAC, nACgain);
-        }
-=======
         uint256 ctargemaCA = calcCtargemaCA();
         // evaluates whether or not the system coverage is healthy enough to redeem TC
         // given the target coverage adjusted by the moving average, reverts if it's not
         (uint256 lckAC, uint256 nACgain) = _evalCoverage(ctargemaCA);
->>>>>>> f3b16b12
+        // evaluates if there are enough Collateral Token available to redeem, reverts if it`s not
+        _evalTCavailableToRedeem(qTC_, ctargemaCA, lckAC, nACgain);
         // calculate how many total qAC are redemeed and how many correspond for fee
         (uint256 qACtotalToRedeem, uint256 qACfee) = _calcQACforRedeemTC(qTC_, lckAC, nACgain);
         // if is 0 reverts because it is triyng to redeem an amount below precision
@@ -290,18 +274,9 @@
     ) internal notLiquidated returns (uint256 qACtoRedeem) {
         uint256 pACtp = _getPACtp(i_);
         _updateTPtracking(i_, pACtp);
-<<<<<<< HEAD
-        if (checkCoverage_) {
-            (uint256 lckAC, uint256 nACgain) = _getLckACandACgain();
-            // evaluates whether or not the system coverage is healthy enough to redeem TP, reverts if it's not
-            _evalCoverage(protThrld, lckAC, nACgain);
-        }
-        // calculate how many total qAC are redemeed, how many correspond for fee and how many for interests
-=======
         // evaluates whether or not the system coverage is healthy enough to mint TC, reverts if it's not
         _evalCoverage(protThrld);
         // calculate how many total qAC are redeemed, how many correspond for fee and how many for interests
->>>>>>> f3b16b12
         (uint256 qACtotalToRedeem, uint256 qACfee, uint256 qACinterest) = _calcQACforRedeemTP(i_, qTP_, pACtp);
         // if is 0 reverts because it is trying to redeem an amount below precision
         if (qACtotalToRedeem == 0) revert QacNeededMustBeGreaterThanZero();
@@ -368,8 +343,8 @@
             // [N] = ([N] * [PREC] * [PREC]) / ([PREC^2])
             qTCtoRedeem = _divPrec(qTPtoRedeem * cglbMinusOne, pTCacMulPTCac);
         }
-        qACtoRedeem = _redeemTCto(qTCtoRedeem, qACmin_, sender_, recipient_, false);
-        qACtoRedeem += _redeemTPto(i_, qTPtoRedeem, qACmin_, sender_, recipient_, false);
+        qACtoRedeem = _redeemTCto(qTCtoRedeem, qACmin_, sender_, recipient_);
+        qACtoRedeem += _redeemTPto(i_, qTPtoRedeem, qACmin_, sender_, recipient_);
         if (qACtoRedeem < qACmin_) revert QacBelowMinimumRequired(qACmin_, qACtoRedeem);
         return (qACtoRedeem, qTCtoRedeem, qTPtoRedeem);
     }
