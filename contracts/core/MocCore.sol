pragma solidity ^0.8.16;

import "../interfaces/IMocRC20.sol";
import "./MocEma.sol";
import "./MocInterestRate.sol";

/**
 * @title MocCore
 * @notice MocCore nucleats all the basic MoC functionality and toolset. It allows Collateral
 * asset aware contracts to implement the main mint/redeem operations.
 */
abstract contract MocCore is MocEma, MocInterestRate {
    // ------- Events -------
    event TCMinted(address indexed sender_, address indexed recipient_, uint256 qTC_, uint256 qAC_, uint256 qACfee_);
    event TCRedeemed(address indexed sender_, address indexed recipient_, uint256 qTC_, uint256 qAC_, uint256 qACfee_);
    event TPMinted(
        uint8 indexed i_,
        address indexed sender_,
        address indexed recipient_,
        uint256 qTP_,
        uint256 qAC_,
        uint256 qACfee_
    );
    event TPRedeemed(
        uint8 indexed i_,
        address indexed sender_,
        address indexed recipient_,
        uint256 qTP_,
        uint256 qAC_,
        uint256 qACfee_,
        uint256 qACinterest_
    );
    event TPSwapped(
        uint8 indexed iFrom_,
        uint8 iTo_,
        address indexed sender_,
        address indexed recipient_,
        uint256 qTPfrom_,
        uint256 qTPto_,
        uint256 qACfee_,
        uint256 qACinterest_
    );
    event PeggedTokenAdded(uint8 indexed i_, AddPeggedTokenParams addPeggedTokenParams_);
    // ------- Custom Errors -------
    error PeggedTokenAlreadyAdded();
    error InsufficientQacSent(uint256 qACsent_, uint256 qACNeeded_);
    error QacBelowMinimumRequired(uint256 qACmin_, uint256 qACtoRedeem_);
    error InsufficientTPtoMint(uint256 qTP_, uint256 tpAvailableToMint_);
    error InsufficientTCtoRedeem(uint256 qTC_, uint256 tcAvailableToRedeem_);
    error InsufficientTPtoRedeem(uint256 qTP_, uint256 tpAvailableToRedeem_);
    error QacNeededMustBeGreaterThanZero();
    error QtpBelowMinimumRequired(uint256 qTPmin_, uint256 qTP_);

    // ------- Structs -------

    struct InitializeCoreParams {
        InitializeBaseBucketParams initializeBaseBucketParams;
        // The address that will define when a change contract is authorized
        address governorAddress;
        // The address that is authorized to pause this contract
        address stopperAddress;
        // amount of blocks to wait between Pegged ema calculation
        uint256 emaCalculationBlockSpan;
    }
    struct AddPeggedTokenParams {
        // Pegged Token contract address to add
        address tpTokenAddress;
        // priceProviderAddress Pegged Token price provider contract address
        address priceProviderAddress;
        // Pegged Token target coverage [PREC]
        uint256 tpCtarg;
        // Pegged Token reserve factor [PREC]
        uint256 tpR;
        // Pegged Token minimum amount of blocks until the settlement to charge interest for redeem [N]
        uint256 tpBmin;
        // fee pct sent to Fee Flow for mint [PREC]
        uint256 tpMintFee;
        // fee pct sent to Fee Flow for redeem [PREC]
        uint256 tpRedeemFee;
        // initial Pegged Token exponential moving average [PREC]
        uint256 tpEma;
        // Pegged Token smoothing factor [PREC]
        uint256 tpEmaSf;
        // Pegged Token initial interest rate
        uint256 tpTils;
        // Pegged Token minimum interest rate that can be charged
        uint256 tpTiMin;
        // Pegged Token maximum interest rate that can be charged
        uint256 tpTiMax;
        // abundance of Pegged Token where it is desired that the model stabilizes
        int256 tpAbeq;
        // Pegged Token minimum correction factor for interest rate
        int256 tpFacMin;
        // Pegged Token maximum correction factor for interest rate
        int256 tpFacMax;
    }

    // ------- Initializer -------
    /**
     * @notice contract initializer
     * @dev this function must be execute by the AC implementation at initialization
     * @param initializeCoreParams_ contract initializer params
     * @dev   governorAddress The address that will define when a change contract is authorized
     *        stopperAddress The address that is authorized to pause this contract
     *        tcTokenAddress Collateral Token contract address
     *        mocSettlementAddress MocSettlement contract address
     *        mocFeeFlowAddress Moc Fee Flow contract address
     *        mocInterestCollectorAddress mocInterestCollector address
     *        mocturboAddress mocTurbo address
     *        protThrld protected state threshold [PREC]
     *        liqThrld liquidation coverage threshold [PREC]
     *        tcMintFee fee pct sent to Fee Flow for mint Collateral Tokens [PREC]
     *        tcRedeemFee fee pct sent to Fee Flow for redeem Collateral Tokens [PREC]
     *        sf proportion of the devaluation that is transferred to MoC Fee Flow during the settlement [PREC]
     *        fa proportion of the devaluation that is returned to Turbo during the settlement [PREC]
     *        emaCalculationBlockSpan amount of blocks to wait between Pegged ema calculation
     */
    function __MocCore_init(InitializeCoreParams calldata initializeCoreParams_) internal onlyInitializing {
        __MocUpgradable_init(initializeCoreParams_.governorAddress, initializeCoreParams_.stopperAddress);
        __MocBaseBucket_init_unchained(initializeCoreParams_.initializeBaseBucketParams);
        __MocEma_init_unchained(initializeCoreParams_.emaCalculationBlockSpan);
    }

    // ------- Internal Functions -------

    /**
     * @notice transfer Collateral Asset
     * @dev this function must be overriden by the AC implementation
     *  and revert if transfer fails.
     * @param to_ address who receives the Collateral Asset
     * @param amount_ amount of Collateral Asset to transfer
     */
    function acTransfer(address to_, uint256 amount_) internal virtual;

    /**
     * @notice Collateral Asset balance
     * @dev this function must be overriden by the AC implementation
     * @param account address whos Collateral Asset balance we want to know of
     * @param balance `account`'s total amount of Colateral Asset
     */
    function acBalanceOf(address account) internal view virtual returns (uint256 balance);

    /**
     * @notice mint Collateral Token in exchange for Collateral Asset
     * @param qTC_ amount of Collateral Token to mint
     * @param qACmax_ maximum amount of Collateral Asset that can be spent
     * @param sender_ address who sends the Collateral Asset, all unspent amount is returned to it
     * @param recipient_ address who receives the Collateral Token
     * @return qACtotalNeeded amount of AC used to mint qTC
     */
    function _mintTCto(
        uint256 qTC_,
        uint256 qACmax_,
        address sender_,
        address recipient_
    ) internal notLiquidated returns (uint256 qACtotalNeeded) {
        // evaluates whether or not the system coverage is healthy enough to mint TC, reverts if it's not
        (uint256 lckAC, uint256 nACtoMint) = _evalCoverage(protThrld);
        // calculates how many qAC are needed to mint TC and the qAC fee
        (uint256 qACNeededtoMint, uint256 qACfee) = _calcQACforMintTC(qTC_, lckAC, nACtoMint);
        qACtotalNeeded = qACNeededtoMint + qACfee;
        if (qACtotalNeeded > qACmax_) revert InsufficientQacSent(qACmax_, qACtotalNeeded);
        // if is 0 reverts because it is triyng to redeem an amount below precision
        if (qACtotalNeeded == 0) revert QacNeededMustBeGreaterThanZero();
        // add qTC and qAC to the Bucket
        _depositTC(qTC_, qACNeededtoMint);
        // mint qTC to the recipient
        tcToken.mint(recipient_, qTC_);
        // calculate how many qAC should be returned to the sender
        uint256 qACchg = qACmax_ - qACtotalNeeded;
        // transfer the qAC change to the sender
        acTransfer(sender_, qACchg);
        // transfer qAC fees to Fee Flow
        acTransfer(mocFeeFlowAddress, qACfee);
        emit TCMinted(sender_, recipient_, qTC_, qACtotalNeeded, qACfee);
        return qACtotalNeeded;
    }

    /**
     * @notice redeem Collateral Asset in exchange for Collateral Token
     * @param qTC_ amount of Collateral Token to redeem
     * @param qACmin_ minimum amount of Collateral Asset that `recipient_` expects to receive
     * @param sender_ address who sends the Collateral Token
     * @param recipient_ address who receives the Collateral Asset
     * @return qACtoRedeem amount of AC sent to `recipient_`
     */
    function _redeemTCto(
        uint256 qTC_,
        uint256 qACmin_,
        address sender_,
        address recipient_
    ) internal notLiquidated returns (uint256 qACtoRedeem) {
        uint256 ctargemaCA = calcCtargemaCA();
        // evaluates whether or not the system coverage is healthy enough to redeem TC
        // given the target coverage adjusted by the moving average, reverts if it's not
        (uint256 lckAC, uint256 nACtoMint) = _evalCoverage(ctargemaCA);
        // calculate how many total qAC are redemeed and how many correspond for fee
        (uint256 qACtotalToRedeem, uint256 qACfee) = _calcQACforRedeemTC(qTC_, ctargemaCA, lckAC, nACtoMint);
        // if is 0 reverts because it is triyng to redeem an amount below precision
        if (qACtotalToRedeem == 0) revert QacNeededMustBeGreaterThanZero();
        qACtoRedeem = qACtotalToRedeem - qACfee;
        if (qACtoRedeem < qACmin_) revert QacBelowMinimumRequired(qACmin_, qACtoRedeem);
        // sub qTC and qAC from the Bucket
        _withdrawTC(qTC_, qACtotalToRedeem);
        // burn qTC from the sender
        tcToken.burn(sender_, qTC_);
        // transfer qAC to the recipient
        acTransfer(recipient_, qACtoRedeem);
        // transfer qAC fees to Fee Flow
        acTransfer(mocFeeFlowAddress, qACfee);
        emit TCRedeemed(sender_, recipient_, qTC_, qACtoRedeem, qACfee);
        return qACtoRedeem;
    }

    /**
     * @notice mint Pegged Token in exchange for Collateral Asset
     * @param i_ Pegged Token index
     * @param qTP_ amount of Pegged Token to mint
     * @param qACmax_ maximum amount of Collateral Asset that can be spent
     * @param sender_ address who sends the Collateral Asset, all unspent amount is returned to it
     * @param recipient_ address who receives the Pegged Token
     * @return qACtotalNeeded amount of AC used to mint qTP
     */
    function _mintTPto(
        uint8 i_,
        uint256 qTP_,
        uint256 qACmax_,
        address sender_,
        address recipient_
    ) internal notLiquidated returns (uint256 qACtotalNeeded) {
        uint256 ctargemaCA = calcCtargemaCA();
        // evaluates whether or not the system coverage is healthy enough to mint TP
        // given the target coverage adjusted by the moving average, reverts if it's not
        (uint256 lckAC, uint256 nACtoMint) = _evalCoverage(ctargemaCA);
        // calculate how many qAC are needed to mint TP and the qAC fee
        (uint256 qACNeededtoMint, uint256 qACfee) = _calcQACforMintTP(i_, qTP_, ctargemaCA, lckAC, nACtoMint);
        qACtotalNeeded = qACNeededtoMint + qACfee;
        if (qACtotalNeeded > qACmax_) revert InsufficientQacSent(qACmax_, qACtotalNeeded);
        // if is 0 reverts because it is triyng to mint an amount below precision
        if (qACtotalNeeded == 0) revert QacNeededMustBeGreaterThanZero();
        // add qTP and qAC to the Bucket
        _depositTP(i_, qTP_, qACNeededtoMint);
        // mint qTP to the recipient
        tpTokens[i_].mint(recipient_, qTP_);
        // calculate how many qAC should be returned to the sender
        uint256 qACchg = qACmax_ - qACtotalNeeded;
        // transfer the qAC change to the sender
        acTransfer(sender_, qACchg);
        // transfer qAC fees to Fee Flow
        acTransfer(mocFeeFlowAddress, qACfee);
        emit TPMinted(i_, sender_, recipient_, qTP_, qACtotalNeeded, qACfee);
        return qACtotalNeeded;
    }

    /**
     * @notice redeem Collateral Asset in exchange for Pegged Token
     * @param i_ Pegged Token index
     * @param qTP_ amount of Pegged Token to redeem
     * @param qACmin_ minimum amount of Collateral Asset that `recipient_` expects to receive
     * @param sender_ address who sends the Pegged Token
     * @param recipient_ address who receives the Collateral Asset
     * @return qACtoRedeem amount of AC sent to `recipient_`
     */
    function _redeemTPto(
        uint8 i_,
        uint256 qTP_,
        uint256 qACmin_,
        address sender_,
        address recipient_
    ) internal notLiquidated returns (uint256 qACtoRedeem) {
        // evaluates whether or not the system coverage is healthy enough to mint TC, reverts if it's not
        _evalCoverage(protThrld);
        // calculate how many total qAC are redemeed, how many correspond for fee and how many for interests
        (uint256 qACtotalToRedeem, uint256 qACfee, uint256 qACinterest) = _calcQACforRedeemTP(i_, qTP_);
        // if is 0 reverts because it is triyng to redeem an amount below precision
        if (qACtotalToRedeem == 0) revert QacNeededMustBeGreaterThanZero();
        qACtoRedeem = qACtotalToRedeem - qACfee - qACinterest;
        if (qACtoRedeem < qACmin_) revert QacBelowMinimumRequired(qACmin_, qACtoRedeem);
        // sub qTP and qAC from the Bucket
        _withdrawTP(i_, qTP_, qACtotalToRedeem);
        // burn qTP from the sender
        tpTokens[i_].burn(sender_, qTP_);
        // transfer qAC to the recipient
        acTransfer(recipient_, qACtoRedeem);
        // transfer qAC fees to Fee Flow
        acTransfer(mocFeeFlowAddress, qACfee);
        // transfer qAC for interest
        acTransfer(mocInterestCollectorAddress, qACinterest);
        emit TPRedeemed(i_, sender_, recipient_, qTP_, qACtoRedeem, qACfee, qACinterest);
        return qACtoRedeem;
    }

    /**
     * @notice swap Pegged Token to another one
     * @param iFrom_ owned Pegged Token index
     * @param iTo_ target Pegged Token index
     * @param qTP_ amount of owned Pegged Token to swap
     * @param qTPmin_ minimum amount of target Pegged Token that `recipient_` expects to receive
     * @param qACmax_ maximum amount of Collateral Asset that can be spent in fees and interests
     * @param sender_ address who sends the Pegged Token
     * @param recipient_ address who receives the target Pegged Token
     */
    function _swapTPforTPto(
        uint8 iFrom_,
        uint8 iTo_,
        uint256 qTP_,
        uint256 qTPmin_,
        uint256 qACmax_,
        address sender_,
        address recipient_
    ) internal notLiquidated {
        if (iFrom_ == iTo_) revert InvalidValue();
        (uint256 qTPtoMint, uint256 qACfee, uint256 qACinterest) = _calcTPforSwapTP(iFrom_, iTo_, qTP_);
        uint256 qACtotalNedeed = qACfee + qACinterest;
        if (qTPtoMint < qTPmin_) revert QtpBelowMinimumRequired(qTPmin_, qTPtoMint);
        if (qACtotalNedeed > qACmax_) revert InsufficientQacSent(qACmax_, qACtotalNedeed);
        // subtract qTP from the Bucket
        pegContainer[iFrom_].nTP -= qTP_;
        // add qTP to the Bucket
        pegContainer[iTo_].nTP += qTPtoMint;
        // burn qTP from the sender
        tpTokens[iFrom_].burn(sender_, qTP_);
        // burn qTP to the recipient
        tpTokens[iTo_].mint(recipient_, qTP_);
        // transfer qAC fees to Fee Flow
        acTransfer(mocFeeFlowAddress, qACfee);
        // transfer qAC for interest
        acTransfer(mocInterestCollectorAddress, qACinterest);
        emit TPSwapped(iFrom_, iTo_, sender_, recipient_, qTP_, qTPtoMint, qACfee, qACinterest);
    }

    /**
     * @notice Allow redeem on liquidation state, user Peg balance gets burned and he receives
     * the equivalent AC given the liquidation frozen price.
     * @param i_ Pegged Token index
     * @param sender_ address owner of the TP to be redeemed
     * @param recipient_ address who receives the AC
     * @return qACRedeemed amount of AC sent to `recipient_`
     */
    function _liqRedeemTPTo(
        uint8 i_,
        address sender_,
        address recipient_
    ) internal returns (uint256 qACRedeemed) {
        if (!liquidated) revert OnlyWhenLiquidated();
        uint256 qTP = tpTokens[i_].balanceOf(sender_);
        if (qTP == 0) revert InsufficientTPtoRedeem(qTP, qTP);
        // [PREC]
        uint256 liqPACtp = tpLiqPrices[i_];
        // [PREC] = [N] * [PREC] / [PREC]
        qACRedeemed = _divPrec(qTP, liqPACtp);
        // burn qTP from the sender
        tpTokens[i_].burn(sender_, qTP);
        // Given rounding errors, the last redeemer might receive a little less
        if (acBalanceOf(address(this)) < qACRedeemed) qACRedeemed = acBalanceOf(address(this));
        // transfer qAC to the recipient, reverts if fail
        acTransfer(recipient_, qACRedeemed);
        emit TPRedeemed(i_, sender_, recipient_, qTP, qACRedeemed, 0, 0);
    }

    // ------- Public Functions -------

    /**
     * @notice Allow redeem on liquidation state, user Peg balance gets burned and he receives
     * the equivalent AC given the liquidation frozen price.
     * @param i_ Pegged Token index
     * @return qACRedeemed amount of AC sent to sender
     */
    function liqRedeemTP(uint8 i_) external returns (uint256 qACRedeemed) {
        return _liqRedeemTPTo(i_, msg.sender, msg.sender);
    }

    /**
     * @notice Allow redeem on liquidation state, user Peg balance gets burned and he receives
     * the equivalent AC given the liquidation frozen price.
     * @param i_ Pegged Token index
     * @param recipient_ address who receives the AC
     * @return qACRedeemed amount of AC sent to `recipient_`
     */
    function liqRedeemTPto(uint8 i_, address recipient_) external returns (uint256 qACRedeemed) {
        return _liqRedeemTPTo(i_, msg.sender, recipient_);
    }

    /**
     * @notice calculate how many Collateral Asset are needed to mint an amount of Collateral Token
     * @param qTC_ amount of Collateral Token to mint [N]
     * @param lckAC_ amount of Collateral Asset locked by Pegged Token [PREC]
     * @param nACtoMint_ amount of Collateral Asset that will be distributed at
     *         settlement because Pegged Token devaluation [N]
     * @return qACNeededtoMint amount of Collateral Asset needed to mint [N]
     * @return qACfee amount of Collateral Asset should be transfer to Fee Flow [N]
     */
    function _calcQACforMintTC(
        uint256 qTC_,
        uint256 lckAC_,
        uint256 nACtoMint_
    ) internal view returns (uint256 qACNeededtoMint, uint256 qACfee) {
        if (qTC_ == 0) revert InvalidValue();
        // calculate how many qAC are needed to mint TC
        // [N] = [N] * [PREC] / [PREC]
        qACNeededtoMint = _mulPrec(qTC_, _getPTCac(lckAC_, nACtoMint_));
        // calculate qAC fee to transfer to Fee Flow
        // [N] = [N] * [PREC] / [PREC]
        qACfee = _mulPrec(qACNeededtoMint, tcMintFee);

        return (qACNeededtoMint, qACfee);
    }

    /**
     * @notice calculate how many Collateral Asset are needed to redeem an amount of Collateral Token
     * @param qTC_ amount of Collateral Token to redeem [N]
     * @param ctargemaCA_ target coverage adjusted by the moving average of the value of the Collateral Asset [PREC]
     * @param lckAC_ amount of Collateral Asset locked by Pegged Token [PREC]
     * @param nACtoMint_ amount of Collateral Asset that will be distributed at
     *         settlement because Pegged Token devaluation [N]
     * @return qACtotalToRedeem amount of Collateral Asset needed to redeem, including fees [N]
     * @return qACfee amount of Collateral Asset should be transfer to Fee Flow [N]
     */
    function _calcQACforRedeemTC(
        uint256 qTC_,
        uint256 ctargemaCA_,
        uint256 lckAC_,
        uint256 nACtoMint_
    ) internal view returns (uint256 qACtotalToRedeem, uint256 qACfee) {
        if (qTC_ == 0) revert InvalidValue();
        uint256 tcAvailableToRedeem = _getTCAvailableToRedeem(ctargemaCA_, lckAC_, nACtoMint_);

        // check if there are enough TC available to redeem
        if (tcAvailableToRedeem < qTC_) revert InsufficientTCtoRedeem(qTC_, tcAvailableToRedeem);

        // calculate how many qAC are redeemed
        // [N] = [N] * [PREC] / [PREC]
        qACtotalToRedeem = _mulPrec(qTC_, _getPTCac(lckAC_, nACtoMint_));
        // calculate qAC fee to transfer to Fee Flow
        // [N] = [N] * [PREC] / [PREC]
        qACfee = _mulPrec(qACtotalToRedeem, tcRedeemFee);
        return (qACtotalToRedeem, qACfee);
    }

    /**
     * @notice calculate how many Collateral Asset are needed to mint an amount of Pegged Token
     * @param i_ Pegged Token index
     * @param qTP_ amount of Pegged Token to mint [N]
     * @param ctargemaCA_ target coverage adjusted by the moving average of the value of the Collateral Asset [PREC]
     * @param lckAC_ amount of Collateral Asset locked by Pegged Token [PREC]
     * @param nACtoMint_ amount of Collateral Asset that will be distributed at
     *         settlement because Pegged Token devaluation [N]
     * @return qACNeededtoMint amount of Collateral Asset needed to mint [N]
     * @return qACfee amount of Collateral Asset should be transfer to Fee Flow [N]
     */
    function _calcQACforMintTP(
        uint8 i_,
        uint256 qTP_,
        uint256 ctargemaCA_,
        uint256 lckAC_,
        uint256 nACtoMint_
    ) internal view returns (uint256 qACNeededtoMint, uint256 qACfee) {
        if (qTP_ == 0) revert InvalidValue();

        uint256 pACtp = _getPACtp(i_);
        uint256 ctargemaTP = _getCtargemaTP(i_, pACtp);
        uint256 tpAvailableToMint = _getTPAvailableToMint(ctargemaCA_, ctargemaTP, pACtp, lckAC_, nACtoMint_);
        // check if there are enough TP available to mint
        if (tpAvailableToMint < qTP_) revert InsufficientTPtoMint(qTP_, tpAvailableToMint);

        // calculate how many qAC are needed to mint TP
        // [N] = [N] * [PREC] / [PREC]
        qACNeededtoMint = _divPrec(qTP_, pACtp);
        // calculate qAC fee to transfer to Fee Flow
        // [N] = [N] * [PREC] / [PREC]
        qACfee = _mulPrec(qACNeededtoMint, tpMintFee[i_]);
        return (qACNeededtoMint, qACfee);
    }

    /**
     * @notice calculate how many Collateral Asset are needed to redeem an amount of Pegged Token
     * @param i_ Pegged Token index
     * @param qTP_ amount of Pegged Token to redeem
     * @return qACtotalToRedeem amount of Collateral Asset needed to redeem, including fees [N]
     * @return qACfee amount of Collateral Asset should be transfer to Fee Flow [N]
     * @return qACinterest amount of Collateral Asset should be transfer to interest collector [N]
     */
    function _calcQACforRedeemTP(uint8 i_, uint256 qTP_)
        internal
        view
        returns (
            uint256 qACtotalToRedeem,
            uint256 qACfee,
            uint256 qACinterest
        )
    {
        if (qTP_ == 0) revert InvalidValue();

        uint256 pACtp = _getPACtp(i_);
        // get amount of TP in the bucket
        uint256 nTP = pegContainer[i_].nTP;
        // [N] = [N] - [N]
        uint256 tpAvailableToRedeem = nTP - pegContainer[i_].nTPXV;
        // check if there are enough TP available to redeem
        if (tpAvailableToRedeem < qTP_) revert InsufficientTPtoRedeem(qTP_, tpAvailableToRedeem);

        uint256 interestRate = _calcTPinterestRate(i_, qTP_, tpAvailableToRedeem, nTP);

        // calculate how many qAC are redeemed
        // [N] = [N] * [PREC] / [PREC]
        qACtotalToRedeem = _divPrec(qTP_, pACtp);
        // calculate qAC fee to transfer to Fee Flow
        // [N] = [N] * [PREC] / [PREC]
        qACfee = _mulPrec(qACtotalToRedeem, tpRedeemFee[i_]);
        // calculate how many qAC to transfer to interest collector
        // [N] = [N] * [PREC] / [PREC]
        qACinterest = _mulPrec(qACtotalToRedeem, interestRate);
        return (qACtotalToRedeem, qACfee, qACinterest);
    }

    /**
<<<<<<< HEAD
     * @notice calculate how many Pegged Token are minted in exchange of another one
     * @param iFrom_ owned Pegged Token index
     * @param iTo_ target Pegged Token index
     * @param qTP_ amount of owned Pegged Token to swap
     * @return qTPtoMint amount of Pegged Token to mint [N]
     * @return qACfee amount of Collateral Asset should be transfer to Fee Flow [N]
     * @return qACinterest amount of Collateral Asset should be transfer to interest collector [N]
     */
    function _calcTPforSwapTP(
        uint8 iFrom_,
        uint8 iTo_,
        uint256 qTP_
    )
        internal
        returns (
            uint256 qTPtoMint,
            uint256,
            uint256
        )
    {
        // calculate how many total qAC are redemeed, how many correspond for fee and how many for interests
        (uint256 qACtoRedeem, uint256 qACfeeToRedeem, uint256 qACinterest) = _calcQACforRedeemTP(iFrom_, qTP_);
        // get the swapped TP price
        uint256 pACtpTo = _getPACtp(iTo_);
        uint256 lckAC = _getLckAC();
        // calculate how many qTP can mint with the given qAC
        // [N] = [N] * [PREC] / [PREC]
        qTPtoMint = _mulPrec(qACtoRedeem, pACtpTo);

        uint256 ctargemaTP = _getCtargemaTP(iTo_, pACtpTo);
        uint256 tpAvailableToMint = _getTPAvailableToMint(
            calcCtargemaCA(),
            ctargemaTP,
            pACtpTo,
            lckAC,
            _getACtoMint(lckAC)
        );
        // check if there are enough TP available to mint
        if (tpAvailableToMint < qTPtoMint) revert InsufficientTPtoMint(qTPtoMint, tpAvailableToMint);
        // [N] = [N] * [PREC] / [PREC]
        uint256 qACfeeToMint = _mulPrec(qACtoRedeem, tpMintFee[iTo_]);
        return (qTPtoMint, qACfeeToRedeem + qACfeeToMint, qACinterest);
    }

=======
     * @notice distribute appreciation factor to Turbo and success fee to Moc Fee Flow
     */
>>>>>>> c7c37c14
    function _distributeSuccessFee() internal {
        uint256 acDuetoFlow;
        uint256 pegAmount = pegContainer.length;
        for (uint8 i = 0; i < pegAmount; i = unchecked_inc(i)) {
            uint256 pACtp = _getPACtp(i);
            uint256 acLstset = nACLstset[i];
            // [N] = ([N] * [PREC] / [PREC])
            uint256 acSpot = _divPrec(pegContainer[i].nTP, pACtp);
            if (acLstset > acSpot) {
                // [N] = [N] - [N]
                uint256 eqTPac = acLstset - acSpot;
                acDuetoFlow += eqTPac;
                // [N] = [N] * [PREC] / [PREC]
                uint256 tpDueToDif = _mulPrec(eqTPac, fa);
                // [N] = [N] * [PREC] / [PREC]
                uint256 tpToMint = _mulPrec(tpDueToDif, pACtp);
                // add qTP to the Bucket
                pegContainer[i].nTP += tpToMint;
                // mint TP to Turbo, is not neccesary to check coverage
                tpTokens[i].mint(mocTurboAddress, tpToMint);
            }
        }
        // [N] = [N] * [PREC] / [PREC]
        acDuetoFlow = _mulPrec(acDuetoFlow, sf);
        // sub qAC from the Bucket
        nACcb -= acDuetoFlow;
        // transfer the qAC to Moc Fee Flow
        acTransfer(mocFeeFlowAddress, acDuetoFlow);
    }

    // ------- Only Settlement Functions -------

    /**
     * @notice this function is executed during settlement.
     *  stores amount of locked AC by Pegged Tokens at this moment and distribute success fee
     */
    function execSettlement() external onlySettlement {
        _distributeSuccessFee();
        _updateBucketLstset();
    }

    // ------- Only Authorized Changer Functions -------

    /**
     * @notice add a Pegged Token to the protocol
     * @dev Note that the ema value, should consider `nextEmaCalculation`
     * @param addPeggedTokenParams_ params of Pegged Token to add
     * @dev tpTokenAddress Pegged Token contract address to add
     *      priceProviderAddress Pegged Token price provider contract address
     *      tpCtarg Pegged Token target coverage [PREC]
     *      tpR Pegged Token reserve factor [PREC]
     *      tpBmin Pegged Token minimum amount of blocks until the settlement to charge interest for redeem [N]
     *      tpMintFee fee pct sent to Fee Flow for mint [PREC]
     *      tpRedeemFee fee pct sent to Fee Flow for redeem [PREC]
     *      tpEma initial Pegged Token exponential moving average [PREC]
     *      tpEmaSf Pegged Token smoothing factor [PREC]
     *      tpTils Pegged Token initial interest rate
     *      tpTiMin Pegged Token minimum interest rate that can be charged
     *      tpTiMax Pegged Token maximum interest rate that can be charged
     *      tpAbeq abundance of Pegged Token where it is desired that the model stabilizes
     *      tpFacMin Pegged Token minimum correction factor for interest rate
     *      tpFacMax Pegged Token maximum correction factor for interest rate
     *
     *  Requirements:
     *
     * - the caller must have governace authorization.
     * - tpTokenAddress must be a MocRC20, with mint, burn roles already settled
     *  for this contract
     */
    function addPeggedToken(AddPeggedTokenParams calldata addPeggedTokenParams_) external onlyAuthorizedChanger {
        if (addPeggedTokenParams_.tpCtarg < ONE) revert InvalidValue();
        if (addPeggedTokenParams_.tpMintFee > PRECISION) revert InvalidValue();
        if (addPeggedTokenParams_.tpRedeemFee > PRECISION) revert InvalidValue();
        if (addPeggedTokenParams_.tpEmaSf >= ONE) revert InvalidValue();
        if (addPeggedTokenParams_.tpTils > PRECISION) revert InvalidValue();
        if (addPeggedTokenParams_.tpTiMin > PRECISION) revert InvalidValue();
        if (addPeggedTokenParams_.tpTiMax > PRECISION) revert InvalidValue();
        if (addPeggedTokenParams_.tpAbeq > int256(ONE)) revert InvalidValue();
        if (addPeggedTokenParams_.tpFacMin > int256(ONE)) revert InvalidValue();
        if (addPeggedTokenParams_.tpFacMax < int256(ONE)) revert InvalidValue();

        MocRC20 tpToken = MocRC20(addPeggedTokenParams_.tpTokenAddress);
        // Verifies it has the right roles over this TP
        if (
            !tpToken.hasRole(tpToken.MINTER_ROLE(), address(this)) ||
            !tpToken.hasRole(tpToken.BURNER_ROLE(), address(this)) ||
            !tpToken.hasRole(tpToken.DEFAULT_ADMIN_ROLE(), address(this))
        ) {
            revert InvalidAddress();
        }
        IPriceProvider priceProvider = IPriceProvider(addPeggedTokenParams_.priceProviderAddress);
        // verifies it is a valid priceProvider
        (, bool has) = priceProvider.peek();
        if (!has) revert InvalidAddress();
        // TODO: this could be replaced by a "if exists modify it"
        if (peggedTokenIndex[address(tpToken)].exist) revert PeggedTokenAlreadyAdded();
        uint8 newTPindex = uint8(tpTokens.length);
        peggedTokenIndex[address(tpToken)] = PeggedTokenIndex({ index: newTPindex, exist: true });

        // set Pegged Token address
        tpTokens.push(tpToken);
        // set peg container item
        pegContainer.push(PegContainerItem({ nTP: 0, nTPXV: 0, priceProvider: priceProvider }));
        // set target coverage
        tpCtarg.push(addPeggedTokenParams_.tpCtarg);
        // set reserve factor
        tpR.push(addPeggedTokenParams_.tpR);
        // set minimum amount of blocks
        tpBmin.push(addPeggedTokenParams_.tpBmin);
        // set mint fee pct
        tpMintFee.push(addPeggedTokenParams_.tpMintFee);
        // set redeem fee pct
        tpRedeemFee.push(addPeggedTokenParams_.tpRedeemFee);
        // set EMA initial value and smoothing factor
        tpEma.push(EmaItem({ ema: addPeggedTokenParams_.tpEma, sf: addPeggedTokenParams_.tpEmaSf }));
        // set interest rate item
        tpInterestRate.push(
            InterestRateItem({
                tils: addPeggedTokenParams_.tpTils,
                tiMin: addPeggedTokenParams_.tpTiMin,
                tiMax: addPeggedTokenParams_.tpTiMax
            })
        );
        // set FAC item
        tpFAC.push(
            FACitem({
                abeq: addPeggedTokenParams_.tpAbeq,
                facMinSubOne: addPeggedTokenParams_.tpFacMin - int256(ONE),
                facMax: addPeggedTokenParams_.tpFacMax
            })
        );
        nACLstset.push();
        // emit the event
        emit PeggedTokenAdded(newTPindex, addPeggedTokenParams_);
    }

    // ------- Getters Functions -------

    /**
     * @notice get Collateral Token price
     * @return pTCac [PREC]
     */
    function getPTCac() external view returns (uint256 pTCac) {
        uint256 lckAC = _getLckAC();
        uint256 nACtoMint = _getACtoMint(lckAC);
        return _getPTCac(lckAC, nACtoMint);
    }

    /**
     * @notice get bucket global coverage
     * @return cglob [PREC]
     */
    function getCglb() external view returns (uint256 cglob) {
        uint256 lckAC = _getLckAC();
        uint256 nACtoMint = _getACtoMint(lckAC);
        return _getCglb(lckAC, nACtoMint);
    }

    /**
     * @notice get amount of Collateral Token available to redeem
     * @dev because it is a view function we are not calculating the new ema,
     *  since we are using the last ema calculation, this may differ a little from the real amount
     *  of TC available to redeem. Consider it an approximation.
     * @return tcAvailableToRedeem [N]
     */
    function getTCAvailableToRedeem() external view returns (uint256 tcAvailableToRedeem) {
        uint256 ctargemaCA = _getCtargemaCA();
        uint256 lckAC = _getLckAC();
        uint256 nACtoMint = _getACtoMint(lckAC);
        return _getTCAvailableToRedeem(ctargemaCA, lckAC, nACtoMint);
    }

    /**
     * @notice get amount of Pegged Token available to mint
     * @dev because it is a view function we are not calculating the new ema,
     *  since we are using the last ema calculation, this may differ a little from the real amount
     *  of TP available to mint. Consider it an approximation.
     * @param i_ Pegged Token index
     * @return tpAvailableToMint [N]
     */
    function getTPAvailableToMint(uint8 i_) external view returns (uint256 tpAvailableToMint) {
        uint256 pACtp = _getPACtp(i_);
        uint256 ctargemaCA = _getCtargemaCA();
        uint256 ctargemaTP = _getCtargemaTP(i_, pACtp);
        uint256 lckAC = _getLckAC();
        uint256 nACtoMint = _getACtoMint(lckAC);
        return _getTPAvailableToMint(ctargemaCA, ctargemaTP, pACtp, lckAC, nACtoMint);
    }

    /**
     * @dev This empty reserved space is put in place to allow future versions to add new
     * variables without shifting down storage in the inheritance chain.
     * See https://docs.openzeppelin.com/contracts/4.x/upgradeable#storage_gaps
     */
    uint256[50] private __gap;
}<|MERGE_RESOLUTION|>--- conflicted
+++ resolved
@@ -514,7 +514,6 @@
     }
 
     /**
-<<<<<<< HEAD
      * @notice calculate how many Pegged Token are minted in exchange of another one
      * @param iFrom_ owned Pegged Token index
      * @param iTo_ target Pegged Token index
@@ -559,10 +558,9 @@
         return (qTPtoMint, qACfeeToRedeem + qACfeeToMint, qACinterest);
     }
 
-=======
+    /**
      * @notice distribute appreciation factor to Turbo and success fee to Moc Fee Flow
      */
->>>>>>> c7c37c14
     function _distributeSuccessFee() internal {
         uint256 acDuetoFlow;
         uint256 pegAmount = pegContainer.length;
