pragma solidity ^0.8.16;

import "../interfaces/IMocRC20.sol";
import "./MocEma.sol";
import "./MocInterestRate.sol";
import "hardhat/console.sol";

/**
 * @title MocCore
 * @notice MocCore nucleats all the basic MoC functionality and toolset. It allows Collateral
 * asset aware contracts to implement the main mint/redeem operations.
 */
abstract contract MocCore is MocEma, MocInterestRate {
    // ------- Events -------
    event TCMinted(address indexed sender_, address indexed recipient_, uint256 qTC_, uint256 qAC_, uint256 qACfee_);
    event TCRedeemed(address indexed sender_, address indexed recipient_, uint256 qTC_, uint256 qAC_, uint256 qACfee_);
    event TPMinted(
        uint8 indexed i_,
        address indexed sender_,
        address indexed recipient_,
        uint256 qTP_,
        uint256 qAC_,
        uint256 qACfee_
    );
    event TPRedeemed(
        uint8 indexed i_,
        address indexed sender_,
        address indexed recipient_,
        uint256 qTP_,
        uint256 qAC_,
        uint256 qACfee_,
        uint256 qACinterest_
    );
    event PeggedTokenAdded(uint8 indexed i_, AddPeggedTokenParams addPeggedTokenParams_);
    // ------- Custom Errors -------
    error PeggedTokenAlreadyAdded();
    error InsufficientQacSent(uint256 qACsent_, uint256 qACNeeded_);
    error QacBelowMinimumRequired(uint256 qACmin_, uint256 qACtoRedeem_);
    error InsufficientTPtoMint(uint256 qTP_, uint256 tpAvailableToMint_);
    error InsufficientTCtoRedeem(uint256 qTC_, uint256 tcAvailableToRedeem_);
    error InsufficientTPtoRedeem(uint256 qTP_, uint256 tpAvailableToRedeem_);
    error QacNeededMustBeGreaterThanZero();
    error QtpBelowMinimumRequired(uint256 qTPmin_, uint256 qTP_);
    // ------- Structs -------

    struct InitializeCoreParams {
        InitializeBaseBucketParams initializeBaseBucketParams;
        // The address that will define when a change contract is authorized
        address governorAddress;
        // The address that is authorized to pause this contract
        address stopperAddress;
        // amount of blocks to wait between Pegged ema calculation
        uint256 emaCalculationBlockSpan;
    }
    struct AddPeggedTokenParams {
        // Pegged Token contract address to add
        address tpTokenAddress;
        // priceProviderAddress Pegged Token price provider contract address
        address priceProviderAddress;
        // Pegged Token target coverage [PREC]
        uint256 tpCtarg;
        // Pegged Token reserve factor [PREC]
        uint256 tpR;
        // Pegged Token minimum amount of blocks until the settlement to charge interest for redeem [N]
        uint256 tpBmin;
        // fee pct sent to Fee Flow for mint [PREC]
        uint256 tpMintFee;
        // fee pct sent to Fee Flow for redeem [PREC]
        uint256 tpRedeemFee;
        // initial Pegged Token exponential moving average [PREC]
        uint256 tpEma;
        // Pegged Token smoothing factor [PREC]
        uint256 tpEmaSf;
        // Pegged Token initial interest rate
        uint256 tpTils;
        // Pegged Token minimum interest rate that can be charged
        uint256 tpTiMin;
        // Pegged Token maximum interest rate that can be charged
        uint256 tpTiMax;
        // abundance of Pegged Token where it is desired that the model stabilizes
        int256 tpAbeq;
        // Pegged Token minimum correction factor for interest rate
        int256 tpFacMin;
        // Pegged Token maximum correction factor for interest rate
        int256 tpFacMax;
    }

    // ------- Initializer -------
    /**
     * @notice contract initializer
     * @dev this function must be execute by the AC implementation at initialization
     * @param initializeCoreParams_ contract initializer params
     * @dev   governorAddress The address that will define when a change contract is authorized
     *        stopperAddress The address that is authorized to pause this contract
     *        tcTokenAddress Collateral Token contract address
     *        mocSettlementAddress MocSettlement contract address
     *        mocFeeFlowAddress Moc Fee Flow contract address
     *        mocInterestCollectorAddress mocInterestCollector address
     *        mocturboAddress mocTurbo address
     *        protThrld protected state threshold [PREC]
     *        liqThrld liquidation coverage threshold [PREC]
     *        tcMintFee fee pct sent to Fee Flow for mint Collateral Tokens [PREC]
     *        tcRedeemFee fee pct sent to Fee Flow for redeem Collateral Tokens [PREC]
     *        sf proportion of the devaluation that is transferred to MoC Fee Flow during the settlement [PREC]
     *        fa proportion of the devaluation that is returned to Turbo during the settlement [PREC]
     *        emaCalculationBlockSpan amount of blocks to wait between Pegged ema calculation
     */
    function __MocCore_init(InitializeCoreParams calldata initializeCoreParams_) internal onlyInitializing {
        __MocUpgradable_init(initializeCoreParams_.governorAddress, initializeCoreParams_.stopperAddress);
        __MocBaseBucket_init_unchained(initializeCoreParams_.initializeBaseBucketParams);
        __MocEma_init_unchained(initializeCoreParams_.emaCalculationBlockSpan);
    }

    // ------- Internal Functions -------

    /**
     * @notice transfer Collateral Asset
     * @dev this function must be overriden by the AC implementation
     *  and revert if transfer fails.
     * @param to_ address who receives the Collateral Asset
     * @param amount_ amount of Collateral Asset to transfer
     */
    function acTransfer(address to_, uint256 amount_) internal virtual;

    /**
     * @notice Collateral Asset balance
     * @dev this function must be overriden by the AC implementation
     * @param account address whos Collateral Asset balance we want to know of
     * @param balance `account`'s total amount of Colateral Asset
     */
    function acBalanceOf(address account) internal view virtual returns (uint256 balance);

    /**
     * @notice mint Collateral Token in exchange for Collateral Asset
     * @param qTC_ amount of Collateral Token to mint
     * @param qACmax_ maximum amount of Collateral Asset that can be spent
     * @param sender_ address who sends the Collateral Asset, all unspent amount is returned to it
     * @param recipient_ address who receives the Collateral Token
     * @return qACtotalNeeded amount of AC used to mint qTC
     */
    function _mintTCto(
        uint256 qTC_,
        uint256 qACmax_,
        address sender_,
        address recipient_,
        bool checkCoverage_
    ) internal notLiquidated returns (uint256 qACtotalNeeded) {
        uint256 lckAC = _getLckAC();
        uint256 nACtoMint = _getACtoMint(lckAC);
        // evaluates whether or not the system coverage is healthy enough to mint TC, reverts if it's not
<<<<<<< HEAD
        if (checkCoverage_) _evalCoverage(protThrld, lckAC, nACtoMint);
=======
        _evalCoverage(protThrld, lckAC, nACtoMint);
>>>>>>> d237f327
        // calculates how many qAC are needed to mint TC and the qAC fee
        (uint256 qACNeededtoMint, uint256 qACfee) = _calcQACforMintTC(qTC_, lckAC, nACtoMint);
        qACtotalNeeded = qACNeededtoMint + qACfee;
        if (qACtotalNeeded > qACmax_) revert InsufficientQacSent(qACmax_, qACtotalNeeded);
        // if is 0 reverts because it is triyng to redeem an amount below precision
        if (qACtotalNeeded == 0) revert QacNeededMustBeGreaterThanZero();
        // add qTC and qAC to the Bucket
        _depositTC(qTC_, qACNeededtoMint);
        // mint qTC to the recipient
        tcToken.mint(recipient_, qTC_);
        // calculate how many qAC should be returned to the sender
        uint256 qACchg = qACmax_ - qACtotalNeeded;
        // transfer the qAC change to the sender
        acTransfer(sender_, qACchg);
        // transfer qAC fees to Fee Flow
        acTransfer(mocFeeFlowAddress, qACfee);
        emit TCMinted(sender_, recipient_, qTC_, qACtotalNeeded, qACfee);
        return qACtotalNeeded;
    }

    /**
     * @notice redeem Collateral Asset in exchange for Collateral Token
     * @param qTC_ amount of Collateral Token to redeem
     * @param qACmin_ minimum amount of Collateral Asset that `recipient_` expects to receive
     * @param sender_ address who sends the Collateral Token
     * @param recipient_ address who receives the Collateral Asset
     * @return qACtoRedeem amount of AC sent to `recipient_`
     */
    function _redeemTCto(
        uint256 qTC_,
        uint256 qACmin_,
        address sender_,
        address recipient_,
        bool checkCoverage_
    ) internal notLiquidated returns (uint256 qACtoRedeem) {
<<<<<<< HEAD
        uint256 lckAC = _getLckAC();
        uint256 nACtoMint = _getACtoMint(lckAC);
        if (checkCoverage_) {
            uint256 ctargemaCA = calcCtargemaCA();
            // evaluates whether or not the system coverage is healthy enough to redeem TC
            // given the target coverage adjusted by the moving average, reverts if it's not
            _evalCoverage(ctargemaCA, lckAC, nACtoMint);
            // evaluates if there are enough Collateral Token availabie to redeem, reverts if it`s not
            _evalTCavailableToRedeem(qTC_, ctargemaCA, lckAC, nACtoMint);
        }
=======
        uint256 ctargemaCA = calcCtargemaCA();
        uint256 lckAC = _getLckAC();
        uint256 nACtoMint = _getACtoMint(lckAC);
        // evaluates whether or not the system coverage is healthy enough to redeem TC
        // given the target coverage adjusted by the moving average, reverts if it's not
        _evalCoverage(ctargemaCA, lckAC, nACtoMint);
>>>>>>> d237f327
        // calculate how many total qAC are redemeed and how many correspond for fee
        (uint256 qACtotalToRedeem, uint256 qACfee) = _calcQACforRedeemTC(qTC_, lckAC, nACtoMint);
        // if is 0 reverts because it is triyng to redeem an amount below precision
        if (qACtotalToRedeem == 0) revert QacNeededMustBeGreaterThanZero();
        qACtoRedeem = qACtotalToRedeem - qACfee;
        if (qACtoRedeem < qACmin_) revert QacBelowMinimumRequired(qACmin_, qACtoRedeem);
        // sub qTC and qAC from the Bucket
        _withdrawTC(qTC_, qACtotalToRedeem);
        // burn qTC from the sender
        tcToken.burn(sender_, qTC_);
        // transfer qAC to the recipient
        acTransfer(recipient_, qACtoRedeem);
        // transfer qAC fees to Fee Flow
        acTransfer(mocFeeFlowAddress, qACfee);
        emit TCRedeemed(sender_, recipient_, qTC_, qACtoRedeem, qACfee);
        return qACtoRedeem;
    }

    /**
     * @notice mint Pegged Token in exchange for Collateral Asset
     * @param i_ Pegged Token index
     * @param qTP_ amount of Pegged Token to mint
     * @param qACmax_ maximum amount of Collateral Asset that can be spent
     * @param sender_ address who sends the Collateral Asset, all unspent amount is returned to it
     * @param recipient_ address who receives the Pegged Token
     * @return qACtotalNeeded amount of AC used to mint qTP
     */
    function _mintTPto(
        uint8 i_,
        uint256 qTP_,
        uint256 qACmax_,
        address sender_,
        address recipient_,
        bool checkCoverage_
    ) internal notLiquidated returns (uint256 qACtotalNeeded) {
<<<<<<< HEAD
        uint256 ctargemaCA = calcCtargemaCA();
        uint256 lckAC = _getLckAC();
        uint256 nACtoMint = _getACtoMint(lckAC);
        // evaluates whether or not the system coverage is healthy enough to mint TP
        // given the target coverage adjusted by the moving average, reverts if it's not
        if (checkCoverage_) _evalCoverage(ctargemaCA, lckAC, nACtoMint);
=======
        uint256 pACtp = _getPACtp(i_);
        if (checkCoverage_) {
            uint256 ctargemaCA = calcCtargemaCA();
            uint256 lckAC = _getLckAC();
            uint256 nACtoMint = _getACtoMint(lckAC);
            // evaluates whether or not the system coverage is healthy enough to mint TP
            // given the target coverage adjusted by the moving average, reverts if it's not
            _evalCoverage(ctargemaCA, lckAC, nACtoMint);
            // evaluates if there are enough TP available to mint, reverts if it's not
            _evalTPavailableToMint(i_, qTP_, pACtp, ctargemaCA, lckAC, nACtoMint);
        }
>>>>>>> d237f327
        // calculate how many qAC are needed to mint TP and the qAC fee
        (uint256 qACNeededtoMint, uint256 qACfee) = _calcQACforMintTP(i_, qTP_, pACtp);
        qACtotalNeeded = qACNeededtoMint + qACfee;
        if (qACtotalNeeded > qACmax_) revert InsufficientQacSent(qACmax_, qACtotalNeeded);
        // if is 0 reverts because it is triyng to mint an amount below precision
        if (qACtotalNeeded == 0) revert QacNeededMustBeGreaterThanZero();
        // add qTP and qAC to the Bucket
        _depositTP(i_, qTP_, qACNeededtoMint);
        // mint qTP to the recipient
        tpTokens[i_].mint(recipient_, qTP_);
        // calculate how many qAC should be returned to the sender
        uint256 qACchg = qACmax_ - qACtotalNeeded;
        // transfer the qAC change to the sender
        acTransfer(sender_, qACchg);
        // transfer qAC fees to Fee Flow
        acTransfer(mocFeeFlowAddress, qACfee);
        emit TPMinted(i_, sender_, recipient_, qTP_, qACtotalNeeded, qACfee);
        return qACtotalNeeded;
    }

    /**
     * @notice redeem Collateral Asset in exchange for Pegged Token
     * @param i_ Pegged Token index
     * @param qTP_ amount of Pegged Token to redeem
     * @param qACmin_ minimum amount of Collateral Asset that `recipient_` expects to receive
     * @param sender_ address who sends the Pegged Token
     * @param recipient_ address who receives the Collateral Asset
     * @return qACtoRedeem amount of AC sent to `recipient_`
     */
    function _redeemTPto(
        uint8 i_,
        uint256 qTP_,
        uint256 qACmin_,
        address sender_,
        address recipient_,
        bool checkCoverage_
    ) internal notLiquidated returns (uint256 qACtoRedeem) {
<<<<<<< HEAD
        // evaluates whether or not the system coverage is healthy enough to redeem TP, reverts if it's not
=======
        // evaluates whether or not the system coverage is healthy enough to mint TC, reverts if it's not
>>>>>>> d237f327
        if (checkCoverage_) {
            uint256 lckAC = _getLckAC();
            _evalCoverage(protThrld, lckAC, _getACtoMint(lckAC));
        }
<<<<<<< HEAD
        // calculate how many qAC are needed to mint TP and the qAC fee
=======
>>>>>>> d237f327
        // calculate how many total qAC are redemeed, how many correspond for fee and how many for interests
        (uint256 qACtotalToRedeem, uint256 qACfee, uint256 qACinterest) = _calcQACforRedeemTP(i_, qTP_);
        // if is 0 reverts because it is triyng to redeem an amount below precision
        if (qACtotalToRedeem == 0) revert QacNeededMustBeGreaterThanZero();
        qACtoRedeem = qACtotalToRedeem - qACfee - qACinterest;
        if (qACtoRedeem < qACmin_) revert QacBelowMinimumRequired(qACmin_, qACtoRedeem);
        // sub qTP and qAC from the Bucket
        _withdrawTP(i_, qTP_, qACtotalToRedeem);
        // burn qTP from the sender
        tpTokens[i_].burn(sender_, qTP_);
        // transfer qAC to the recipient
        acTransfer(recipient_, qACtoRedeem);
        // transfer qAC fees to Fee Flow
        acTransfer(mocFeeFlowAddress, qACfee);
        // transfer qAC for interest
        acTransfer(mocInterestCollectorAddress, qACinterest);
        emit TPRedeemed(i_, sender_, recipient_, qTP_, qACtoRedeem, qACfee, qACinterest);
        return qACtoRedeem;
    }

    function _redeemTCandTPto(
        uint8 i_,
        uint256 qTC_,
        uint256 qTP_,
        uint256 qACmin_,
        address sender_,
        address recipient_
    ) internal notLiquidated {
        uint256 lckAC = _getLckAC();
        uint256 nACtoMint = _getACtoMint(lckAC);
        uint256 pTCac = _getPTCac(lckAC, nACtoMint);
        uint256 pACtp = _getPACtp(i_);
        uint256 cglbMinusOne = _getCglb(lckAC, nACtoMint) - ONE;
        // calculate how many TP are needed tp redeem TC and not change coverage
        // [N] = ([N] * [PREC] * [PREC] / [PREC]) / [PREC]
        uint256 qTPtoRedeem = ((qTC_ * pTCac * pACtp) / cglbMinusOne) / PRECISION;
        if (qTPtoRedeem > qTP_) {
            // if TP are not enough we redeem the TC that reach
            qTPtoRedeem = qTP_;
            // [N] = [N] * [PREC] / [PREC]
            qTC_ = (qTPtoRedeem * cglbMinusOne) / pACtp;
        }
        uint256 qACtotalRedeemed = _redeemTCto(qTC_, qACmin_, sender_, recipient_, false);
        qACtotalRedeemed += _redeemTPto(i_, qTPtoRedeem, qACmin_, sender_, recipient_, false);
        if (qACtotalRedeemed < qACmin_) revert QacBelowMinimumRequired(qACmin_, qACtotalRedeemed);
    }

    /**
     * @notice swap Pegged Token to another one
     * @param iFrom_ owned Pegged Token index
     * @param iTo_ target Pegged Token index
     * @param qTP_ amount of owned Pegged Token to swap
     * @param qTPmin_ minimum amount of target Pegged Token that `recipient_` expects to receive
     * @param qACmax_ maximum amount of Collateral Asset that can be spent in fees and interests
     * @param sender_ address who sends the Pegged Token
     * @param recipient_ address who receives the target Pegged Token
     * @return qACtotalNeeded amount of AC used to pay fee and interest
     */
    function _swapTPforTPto(
        uint8 iFrom_,
        uint8 iTo_,
        uint256 qTP_,
        uint256 qTPmin_,
        uint256 qACmax_,
        address sender_,
        address recipient_
    ) internal notLiquidated returns (uint256 qACtotalNeeded) {
        if (iFrom_ == iTo_) revert InvalidValue();
        // calculate how many qTP can mint with the given qAC
        // [N] = [N] * [PREC] / [PREC]
        uint256 qTPtoMint = (qTP_ * _getPACtp(iTo_)) / _getPACtp(iFrom_);
        if (qTPtoMint < qTPmin_) revert QtpBelowMinimumRequired(qTPmin_, qTPtoMint);

        uint256 qACfromRedeem = _redeemTPto(iFrom_, qTP_, 0, sender_, address(this), false);
        // if ctargemaTPto > ctargemaTPfrom we need to check coverage
        bool checkCoverage = tpCtarg[iTo_] > tpCtarg[iFrom_];
        uint256 qACtoMint = _mintTPto(iTo_, qTPtoMint, UINT256_MAX, address(this), recipient_, checkCoverage);
        qACtotalNeeded = qACtoMint - qACfromRedeem;

        if (qACtotalNeeded > qACmax_) revert InsufficientQacSent(qACmax_, qACtotalNeeded);
        // transfer the qAC change to the sender
        acTransfer(sender_, qACmax_ - qACtotalNeeded);
        return qACtotalNeeded;
    }

    /**
     * @notice Allow redeem on liquidation state, user Peg balance gets burned and he receives
     * the equivalent AC given the liquidation frozen price.
     * @param i_ Pegged Token index
     * @param sender_ address owner of the TP to be redeemed
     * @param recipient_ address who receives the AC
     * @return qACRedeemed amount of AC sent to `recipient_`
     */
    function _liqRedeemTPTo(
        uint8 i_,
        address sender_,
        address recipient_
    ) internal returns (uint256 qACRedeemed) {
        if (!liquidated) revert OnlyWhenLiquidated();
        uint256 qTP = tpTokens[i_].balanceOf(sender_);
        if (qTP == 0) revert InsufficientTPtoRedeem(qTP, qTP);
        // [PREC]
        uint256 liqPACtp = tpLiqPrices[i_];
        // [PREC] = [N] * [PREC] / [PREC]
        qACRedeemed = _divPrec(qTP, liqPACtp);
        // burn qTP from the sender
        tpTokens[i_].burn(sender_, qTP);
        // Given rounding errors, the last redeemer might receive a little less
        if (acBalanceOf(address(this)) < qACRedeemed) qACRedeemed = acBalanceOf(address(this));
        // transfer qAC to the recipient, reverts if fail
        acTransfer(recipient_, qACRedeemed);
        emit TPRedeemed(i_, sender_, recipient_, qTP, qACRedeemed, 0, 0);
    }

    // ------- Public Functions -------

    /**
     * @notice Allow redeem on liquidation state, user Peg balance gets burned and he receives
     * the equivalent AC given the liquidation frozen price.
     * @param i_ Pegged Token index
     * @return qACRedeemed amount of AC sent to sender
     */
    function liqRedeemTP(uint8 i_) external returns (uint256 qACRedeemed) {
        return _liqRedeemTPTo(i_, msg.sender, msg.sender);
    }

    /**
     * @notice Allow redeem on liquidation state, user Peg balance gets burned and he receives
     * the equivalent AC given the liquidation frozen price.
     * @param i_ Pegged Token index
     * @param recipient_ address who receives the AC
     * @return qACRedeemed amount of AC sent to `recipient_`
     */
    function liqRedeemTPto(uint8 i_, address recipient_) external returns (uint256 qACRedeemed) {
        return _liqRedeemTPTo(i_, msg.sender, recipient_);
    }

    /**
     * @notice calculate how many Collateral Asset are needed to mint an amount of Collateral Token
     * @param qTC_ amount of Collateral Token to mint [N]
     * @param lckAC_ amount of Collateral Asset locked by Pegged Token [PREC]
     * @param nACtoMint_ amount of Collateral Asset that will be distributed at
     *         settlement because Pegged Token devaluation [N]
     * @return qACNeededtoMint amount of Collateral Asset needed to mint [N]
     * @return qACfee amount of Collateral Asset should be transfer to Fee Flow [N]
     */
    function _calcQACforMintTC(
        uint256 qTC_,
        uint256 lckAC_,
        uint256 nACtoMint_
    ) internal view returns (uint256 qACNeededtoMint, uint256 qACfee) {
        if (qTC_ == 0) revert InvalidValue();
        // calculate how many qAC are needed to mint TC
        // [N] = [N] * [PREC] / [PREC]
        qACNeededtoMint = _mulPrec(qTC_, _getPTCac(lckAC_, nACtoMint_));
        // calculate qAC fee to transfer to Fee Flow
        // [N] = [N] * [PREC] / [PREC]
        qACfee = _mulPrec(qACNeededtoMint, tcMintFee);

        return (qACNeededtoMint, qACfee);
    }

    /**
     * @notice calculate how many Collateral Asset are needed to redeem an amount of Collateral Token
     * @param qTC_ amount of Collateral Token to redeem [N]
     * @param lckAC_ amount of Collateral Asset locked by Pegged Token [PREC]
     * @param nACtoMint_ amount of Collateral Asset that will be distributed at
     *         settlement because Pegged Token devaluation [N]
     * @return qACtotalToRedeem amount of Collateral Asset needed to redeem, including fees [N]
     * @return qACfee amount of Collateral Asset should be transfer to Fee Flow [N]
     */
    function _calcQACforRedeemTC(
        uint256 qTC_,
        uint256 lckAC_,
        uint256 nACtoMint_
    ) internal view returns (uint256 qACtotalToRedeem, uint256 qACfee) {
        if (qTC_ == 0) revert InvalidValue();
        // calculate how many qAC are redeemed
        // [N] = [N] * [PREC] / [PREC]
        qACtotalToRedeem = _mulPrec(qTC_, _getPTCac(lckAC_, nACtoMint_));
        // calculate qAC fee to transfer to Fee Flow
        // [N] = [N] * [PREC] / [PREC]
        qACfee = _mulPrec(qACtotalToRedeem, tcRedeemFee);
        return (qACtotalToRedeem, qACfee);
    }

    /**
     * @notice calculate how many Collateral Asset are needed to mint an amount of Pegged Token
     * @param i_ Pegged Token index
     * @param qTP_ amount of Pegged Token to mint [N]
     * @param pACtp_ Pegged Token price [PREC]
     * @return qACNeededtoMint amount of Collateral Asset needed to mint [N]
     * @return qACfee amount of Collateral Asset should be transfer to Fee Flow [N]
     */
    function _calcQACforMintTP(
        uint8 i_,
        uint256 qTP_,
        uint256 pACtp_
    ) internal view returns (uint256 qACNeededtoMint, uint256 qACfee) {
        if (qTP_ == 0) revert InvalidValue();
        // calculate how many qAC are needed to mint TP
        // [N] = [N] * [PREC] / [PREC]
        qACNeededtoMint = _divPrec(qTP_, pACtp_);
        // calculate qAC fee to transfer to Fee Flow
        // [N] = [N] * [PREC] / [PREC]
        qACfee = _mulPrec(qACNeededtoMint, tpMintFee[i_]);
        return (qACNeededtoMint, qACfee);
    }

    /**
     * @notice calculate how many Collateral Asset are needed to redeem an amount of Pegged Token
     * @param i_ Pegged Token index
     * @param qTP_ amount of Pegged Token to redeem
     * @return qACtotalToRedeem amount of Collateral Asset needed to redeem, including fees [N]
     * @return qACfee amount of Collateral Asset should be transfer to Fee Flow [N]
     * @return qACinterest amount of Collateral Asset should be transfer to interest collector [N]
     */
    function _calcQACforRedeemTP(uint8 i_, uint256 qTP_)
        internal
        view
        returns (
            uint256 qACtotalToRedeem,
            uint256 qACfee,
            uint256 qACinterest
        )
    {
        if (qTP_ == 0) revert InvalidValue();
        // get amount of TP in the bucket
        uint256 nTP = pegContainer[i_].nTP;
        // [N] = [N] - [N]
        uint256 tpAvailableToRedeem = nTP - pegContainer[i_].nTPXV;
        // check if there are enough TP available to redeem
        if (tpAvailableToRedeem < qTP_) revert InsufficientTPtoRedeem(qTP_, tpAvailableToRedeem);

        uint256 interestRate = _calcTPinterestRate(i_, qTP_, tpAvailableToRedeem, nTP);

        // calculate how many qAC are redeemed
        // [N] = [N] * [PREC] / [PREC]
        qACtotalToRedeem = _divPrec(qTP_, _getPACtp(i_));
        // calculate qAC fee to transfer to Fee Flow
        // [N] = [N] * [PREC] / [PREC]
        qACfee = _mulPrec(qACtotalToRedeem, tpRedeemFee[i_]);
        // calculate how many qAC to transfer to interest collector
        // [N] = [N] * [PREC] / [PREC]
        qACinterest = _mulPrec(qACtotalToRedeem, interestRate);
        return (qACtotalToRedeem, qACfee, qACinterest);
    }

    /**
<<<<<<< HEAD
     * @notice evaluates if there are enough Collateral Token availabie to redeem, reverts if it`s not
     * @param qTC_ amount of Collateral Token to redeem [N]
=======
     * @notice evaluates if there are enough Pegged Token availabie to mint, reverts if it`s not
     * @param i_ Pegged Token index
     * @param qTP_ amount of Pegged Token to mint [N]
     * @param pACtp_ Pegged Token price [PREC]
>>>>>>> d237f327
     * @param ctargemaCA_ target coverage adjusted by the moving average of the value of the Collateral Asset [PREC]
     * @param lckAC_ amount of Collateral Asset locked by Pegged Token [PREC]
     * @param nACtoMint_ amount of Collateral Asset that will be distributed at
     *         settlement because Pegged Token devaluation [N]
     */
<<<<<<< HEAD
    function _evalTCavailableToRedeem(
        uint256 qTC_,
=======
    function _evalTPavailableToMint(
        uint8 i_,
        uint256 qTP_,
        uint256 pACtp_,
>>>>>>> d237f327
        uint256 ctargemaCA_,
        uint256 lckAC_,
        uint256 nACtoMint_
    ) internal view {
<<<<<<< HEAD
        uint256 tcAvailableToRedeem = _getTCAvailableToRedeem(ctargemaCA_, lckAC_, nACtoMint_);
        // check if there are enough TC available to redeem
        if (tcAvailableToRedeem < qTC_) revert InsufficientTCtoRedeem(qTC_, tcAvailableToRedeem);
=======
        uint256 ctargemaTP = _getCtargemaTP(i_, pACtp_);
        uint256 tpAvailableToMint = _getTPAvailableToMint(ctargemaCA_, ctargemaTP, pACtp_, lckAC_, nACtoMint_);
        // check if there are enough TP available to mint
        if (tpAvailableToMint < qTP_) revert InsufficientTPtoMint(qTP_, tpAvailableToMint);
>>>>>>> d237f327
    }

    /**
     * @notice distribute appreciation factor to Turbo and success fee to Moc Fee Flow
     */
    function _distributeSuccessFee() internal {
        uint256 acDuetoFlow;
        uint256 pegAmount = pegContainer.length;
        for (uint8 i = 0; i < pegAmount; i = unchecked_inc(i)) {
            uint256 pACtp = _getPACtp(i);
            uint256 acLstset = nACLstset[i];
            // [N] = ([N] * [PREC] / [PREC])
            uint256 acSpot = _divPrec(pegContainer[i].nTP, pACtp);
            if (acLstset > acSpot) {
                // [N] = [N] - [N]
                uint256 eqTPac = acLstset - acSpot;
                acDuetoFlow += eqTPac;
                // [N] = [N] * [PREC] / [PREC]
                uint256 tpDueToDif = _mulPrec(eqTPac, fa);
                // [N] = [N] * [PREC] / [PREC]
                uint256 tpToMint = _mulPrec(tpDueToDif, pACtp);
                // add qTP to the Bucket
                pegContainer[i].nTP += tpToMint;
                // mint TP to Turbo, is not neccesary to check coverage
                tpTokens[i].mint(mocTurboAddress, tpToMint);
            }
        }
        // [N] = [N] * [PREC] / [PREC]
        acDuetoFlow = _mulPrec(acDuetoFlow, sf);
        // sub qAC from the Bucket
        nACcb -= acDuetoFlow;
        // transfer the qAC to Moc Fee Flow
        acTransfer(mocFeeFlowAddress, acDuetoFlow);
    }

    // ------- Only Settlement Functions -------

    /**
     * @notice this function is executed during settlement.
     *  stores amount of locked AC by Pegged Tokens at this moment and distribute success fee
     */
    function execSettlement() external onlySettlement {
        _distributeSuccessFee();
        _updateBucketLstset();
    }

    // ------- Only Authorized Changer Functions -------

    /**
     * @notice add a Pegged Token to the protocol
     * @dev Note that the ema value, should consider `nextEmaCalculation`
     * @param addPeggedTokenParams_ params of Pegged Token to add
     * @dev tpTokenAddress Pegged Token contract address to add
     *      priceProviderAddress Pegged Token price provider contract address
     *      tpCtarg Pegged Token target coverage [PREC]
     *      tpR Pegged Token reserve factor [PREC]
     *      tpBmin Pegged Token minimum amount of blocks until the settlement to charge interest for redeem [N]
     *      tpMintFee fee pct sent to Fee Flow for mint [PREC]
     *      tpRedeemFee fee pct sent to Fee Flow for redeem [PREC]
     *      tpEma initial Pegged Token exponential moving average [PREC]
     *      tpEmaSf Pegged Token smoothing factor [PREC]
     *      tpTils Pegged Token initial interest rate
     *      tpTiMin Pegged Token minimum interest rate that can be charged
     *      tpTiMax Pegged Token maximum interest rate that can be charged
     *      tpAbeq abundance of Pegged Token where it is desired that the model stabilizes
     *      tpFacMin Pegged Token minimum correction factor for interest rate
     *      tpFacMax Pegged Token maximum correction factor for interest rate
     *
     *  Requirements:
     *
     * - the caller must have governace authorization.
     * - tpTokenAddress must be a MocRC20, with mint, burn roles already settled
     *  for this contract
     */
    function addPeggedToken(AddPeggedTokenParams calldata addPeggedTokenParams_) external onlyAuthorizedChanger {
        if (addPeggedTokenParams_.tpCtarg < ONE) revert InvalidValue();
        if (addPeggedTokenParams_.tpMintFee > PRECISION) revert InvalidValue();
        if (addPeggedTokenParams_.tpRedeemFee > PRECISION) revert InvalidValue();
        if (addPeggedTokenParams_.tpEmaSf >= ONE) revert InvalidValue();
        if (addPeggedTokenParams_.tpTils > PRECISION) revert InvalidValue();
        if (addPeggedTokenParams_.tpTiMin > PRECISION) revert InvalidValue();
        if (addPeggedTokenParams_.tpTiMax > PRECISION) revert InvalidValue();
        if (addPeggedTokenParams_.tpAbeq > int256(ONE)) revert InvalidValue();
        if (addPeggedTokenParams_.tpFacMin > int256(ONE)) revert InvalidValue();
        if (addPeggedTokenParams_.tpFacMax < int256(ONE)) revert InvalidValue();

        MocRC20 tpToken = MocRC20(addPeggedTokenParams_.tpTokenAddress);
        // Verifies it has the right roles over this TP
        if (
            !tpToken.hasRole(tpToken.MINTER_ROLE(), address(this)) ||
            !tpToken.hasRole(tpToken.BURNER_ROLE(), address(this)) ||
            !tpToken.hasRole(tpToken.DEFAULT_ADMIN_ROLE(), address(this))
        ) {
            revert InvalidAddress();
        }
        IPriceProvider priceProvider = IPriceProvider(addPeggedTokenParams_.priceProviderAddress);
        // verifies it is a valid priceProvider
        (, bool has) = priceProvider.peek();
        if (!has) revert InvalidAddress();
        // TODO: this could be replaced by a "if exists modify it"
        if (peggedTokenIndex[address(tpToken)].exist) revert PeggedTokenAlreadyAdded();
        uint8 newTPindex = uint8(tpTokens.length);
        peggedTokenIndex[address(tpToken)] = PeggedTokenIndex({ index: newTPindex, exist: true });

        // set Pegged Token address
        tpTokens.push(tpToken);
        // set peg container item
        pegContainer.push(PegContainerItem({ nTP: 0, nTPXV: 0, priceProvider: priceProvider }));
        // set target coverage
        tpCtarg.push(addPeggedTokenParams_.tpCtarg);
        // set reserve factor
        tpR.push(addPeggedTokenParams_.tpR);
        // set minimum amount of blocks
        tpBmin.push(addPeggedTokenParams_.tpBmin);
        // set mint fee pct
        tpMintFee.push(addPeggedTokenParams_.tpMintFee);
        // set redeem fee pct
        tpRedeemFee.push(addPeggedTokenParams_.tpRedeemFee);
        // set EMA initial value and smoothing factor
        tpEma.push(EmaItem({ ema: addPeggedTokenParams_.tpEma, sf: addPeggedTokenParams_.tpEmaSf }));
        // set interest rate item
        tpInterestRate.push(
            InterestRateItem({
                tils: addPeggedTokenParams_.tpTils,
                tiMin: addPeggedTokenParams_.tpTiMin,
                tiMax: addPeggedTokenParams_.tpTiMax
            })
        );
        // set FAC item
        tpFAC.push(
            FACitem({
                abeq: addPeggedTokenParams_.tpAbeq,
                facMinSubOne: addPeggedTokenParams_.tpFacMin - int256(ONE),
                facMax: addPeggedTokenParams_.tpFacMax
            })
        );
        nACLstset.push();
        // emit the event
        emit PeggedTokenAdded(newTPindex, addPeggedTokenParams_);
    }

    // ------- Getters Functions -------

    /**
     * @notice get Collateral Token price
     * @return pTCac [PREC]
     */
    function getPTCac() external view returns (uint256 pTCac) {
        uint256 lckAC = _getLckAC();
        uint256 nACtoMint = _getACtoMint(lckAC);
        return _getPTCac(lckAC, nACtoMint);
    }

    /**
     * @notice get bucket global coverage
     * @return cglob [PREC]
     */
    function getCglb() external view returns (uint256 cglob) {
        uint256 lckAC = _getLckAC();
        uint256 nACtoMint = _getACtoMint(lckAC);
        return _getCglb(lckAC, nACtoMint);
    }

    /**
     * @notice get amount of Collateral Token available to redeem
     * @dev because it is a view function we are not calculating the new ema,
     *  since we are using the last ema calculation, this may differ a little from the real amount
     *  of TC available to redeem. Consider it an approximation.
     * @return tcAvailableToRedeem [N]
     */
    function getTCAvailableToRedeem() external view returns (uint256 tcAvailableToRedeem) {
        uint256 ctargemaCA = _getCtargemaCA();
        uint256 lckAC = _getLckAC();
        uint256 nACtoMint = _getACtoMint(lckAC);
        return _getTCAvailableToRedeem(ctargemaCA, lckAC, nACtoMint);
    }

    /**
     * @notice get amount of Pegged Token available to mint
     * @dev because it is a view function we are not calculating the new ema,
     *  since we are using the last ema calculation, this may differ a little from the real amount
     *  of TP available to mint. Consider it an approximation.
     * @param i_ Pegged Token index
     * @return tpAvailableToMint [N]
     */
    function getTPAvailableToMint(uint8 i_) external view returns (uint256 tpAvailableToMint) {
        uint256 pACtp = _getPACtp(i_);
        uint256 ctargemaCA = _getCtargemaCA();
        uint256 ctargemaTP = _getCtargemaTP(i_, pACtp);
        uint256 lckAC = _getLckAC();
        uint256 nACtoMint = _getACtoMint(lckAC);
        return _getTPAvailableToMint(ctargemaCA, ctargemaTP, pACtp, lckAC, nACtoMint);
    }

    /**
     * @notice get Collateral Token leverage
     * @return leverageTC [PREC]
     */
    function getLeverageTC() external view returns (uint256 leverageTC) {
        return _getLeverageTC(_getACtoMint(_getLckAC()));
    }

    /**
     * @dev This empty reserved space is put in place to allow future versions to add new
     * variables without shifting down storage in the inheritance chain.
     * See https://docs.openzeppelin.com/contracts/4.x/upgradeable#storage_gaps
     */
    uint256[50] private __gap;
}<|MERGE_RESOLUTION|>--- conflicted
+++ resolved
@@ -148,11 +148,7 @@
         uint256 lckAC = _getLckAC();
         uint256 nACtoMint = _getACtoMint(lckAC);
         // evaluates whether or not the system coverage is healthy enough to mint TC, reverts if it's not
-<<<<<<< HEAD
         if (checkCoverage_) _evalCoverage(protThrld, lckAC, nACtoMint);
-=======
-        _evalCoverage(protThrld, lckAC, nACtoMint);
->>>>>>> d237f327
         // calculates how many qAC are needed to mint TC and the qAC fee
         (uint256 qACNeededtoMint, uint256 qACfee) = _calcQACforMintTC(qTC_, lckAC, nACtoMint);
         qACtotalNeeded = qACNeededtoMint + qACfee;
@@ -188,7 +184,6 @@
         address recipient_,
         bool checkCoverage_
     ) internal notLiquidated returns (uint256 qACtoRedeem) {
-<<<<<<< HEAD
         uint256 lckAC = _getLckAC();
         uint256 nACtoMint = _getACtoMint(lckAC);
         if (checkCoverage_) {
@@ -199,14 +194,6 @@
             // evaluates if there are enough Collateral Token availabie to redeem, reverts if it`s not
             _evalTCavailableToRedeem(qTC_, ctargemaCA, lckAC, nACtoMint);
         }
-=======
-        uint256 ctargemaCA = calcCtargemaCA();
-        uint256 lckAC = _getLckAC();
-        uint256 nACtoMint = _getACtoMint(lckAC);
-        // evaluates whether or not the system coverage is healthy enough to redeem TC
-        // given the target coverage adjusted by the moving average, reverts if it's not
-        _evalCoverage(ctargemaCA, lckAC, nACtoMint);
->>>>>>> d237f327
         // calculate how many total qAC are redemeed and how many correspond for fee
         (uint256 qACtotalToRedeem, uint256 qACfee) = _calcQACforRedeemTC(qTC_, lckAC, nACtoMint);
         // if is 0 reverts because it is triyng to redeem an amount below precision
@@ -242,14 +229,6 @@
         address recipient_,
         bool checkCoverage_
     ) internal notLiquidated returns (uint256 qACtotalNeeded) {
-<<<<<<< HEAD
-        uint256 ctargemaCA = calcCtargemaCA();
-        uint256 lckAC = _getLckAC();
-        uint256 nACtoMint = _getACtoMint(lckAC);
-        // evaluates whether or not the system coverage is healthy enough to mint TP
-        // given the target coverage adjusted by the moving average, reverts if it's not
-        if (checkCoverage_) _evalCoverage(ctargemaCA, lckAC, nACtoMint);
-=======
         uint256 pACtp = _getPACtp(i_);
         if (checkCoverage_) {
             uint256 ctargemaCA = calcCtargemaCA();
@@ -261,7 +240,6 @@
             // evaluates if there are enough TP available to mint, reverts if it's not
             _evalTPavailableToMint(i_, qTP_, pACtp, ctargemaCA, lckAC, nACtoMint);
         }
->>>>>>> d237f327
         // calculate how many qAC are needed to mint TP and the qAC fee
         (uint256 qACNeededtoMint, uint256 qACfee) = _calcQACforMintTP(i_, qTP_, pACtp);
         qACtotalNeeded = qACNeededtoMint + qACfee;
@@ -299,19 +277,11 @@
         address recipient_,
         bool checkCoverage_
     ) internal notLiquidated returns (uint256 qACtoRedeem) {
-<<<<<<< HEAD
         // evaluates whether or not the system coverage is healthy enough to redeem TP, reverts if it's not
-=======
-        // evaluates whether or not the system coverage is healthy enough to mint TC, reverts if it's not
->>>>>>> d237f327
         if (checkCoverage_) {
             uint256 lckAC = _getLckAC();
             _evalCoverage(protThrld, lckAC, _getACtoMint(lckAC));
         }
-<<<<<<< HEAD
-        // calculate how many qAC are needed to mint TP and the qAC fee
-=======
->>>>>>> d237f327
         // calculate how many total qAC are redemeed, how many correspond for fee and how many for interests
         (uint256 qACtotalToRedeem, uint256 qACfee, uint256 qACinterest) = _calcQACforRedeemTP(i_, qTP_);
         // if is 0 reverts because it is triyng to redeem an amount below precision
@@ -561,43 +531,46 @@
     }
 
     /**
-<<<<<<< HEAD
      * @notice evaluates if there are enough Collateral Token availabie to redeem, reverts if it`s not
      * @param qTC_ amount of Collateral Token to redeem [N]
-=======
-     * @notice evaluates if there are enough Pegged Token availabie to mint, reverts if it`s not
-     * @param i_ Pegged Token index
-     * @param qTP_ amount of Pegged Token to mint [N]
-     * @param pACtp_ Pegged Token price [PREC]
->>>>>>> d237f327
      * @param ctargemaCA_ target coverage adjusted by the moving average of the value of the Collateral Asset [PREC]
      * @param lckAC_ amount of Collateral Asset locked by Pegged Token [PREC]
      * @param nACtoMint_ amount of Collateral Asset that will be distributed at
      *         settlement because Pegged Token devaluation [N]
      */
-<<<<<<< HEAD
     function _evalTCavailableToRedeem(
         uint256 qTC_,
-=======
+        uint256 ctargemaCA_,
+        uint256 lckAC_,
+        uint256 nACtoMint_
+    ) internal view {
+        uint256 tcAvailableToRedeem = _getTCAvailableToRedeem(ctargemaCA_, lckAC_, nACtoMint_);
+        // check if there are enough TC available to redeem
+        if (tcAvailableToRedeem < qTC_) revert InsufficientTCtoRedeem(qTC_, tcAvailableToRedeem);
+    }
+
+    /**
+     * @notice evaluates if there are enough Pegged Token availabie to mint, reverts if it`s not
+     * @param i_ Pegged Token index
+     * @param qTP_ amount of Pegged Token to mint [N]
+     * @param pACtp_ Pegged Token price [PREC]
+     * @param ctargemaCA_ target coverage adjusted by the moving average of the value of the Collateral Asset [PREC]
+     * @param lckAC_ amount of Collateral Asset locked by Pegged Token [PREC]
+     * @param nACtoMint_ amount of Collateral Asset that will be distributed at
+     *         settlement because Pegged Token devaluation [N]
+     */
     function _evalTPavailableToMint(
         uint8 i_,
         uint256 qTP_,
         uint256 pACtp_,
->>>>>>> d237f327
         uint256 ctargemaCA_,
         uint256 lckAC_,
         uint256 nACtoMint_
     ) internal view {
-<<<<<<< HEAD
-        uint256 tcAvailableToRedeem = _getTCAvailableToRedeem(ctargemaCA_, lckAC_, nACtoMint_);
-        // check if there are enough TC available to redeem
-        if (tcAvailableToRedeem < qTC_) revert InsufficientTCtoRedeem(qTC_, tcAvailableToRedeem);
-=======
         uint256 ctargemaTP = _getCtargemaTP(i_, pACtp_);
         uint256 tpAvailableToMint = _getTPAvailableToMint(ctargemaCA_, ctargemaTP, pACtp_, lckAC_, nACtoMint_);
         // check if there are enough TP available to mint
         if (tpAvailableToMint < qTP_) revert InsufficientTPtoMint(qTP_, tpAvailableToMint);
->>>>>>> d237f327
     }
 
     /**
