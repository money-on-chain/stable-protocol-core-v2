--- conflicted
+++ resolved
@@ -148,11 +148,7 @@
     ) internal notLiquidated returns (uint256 qACtotalNeeded) {
         (uint256 lckAC, uint256 nACgain) = _getLckACandACgain();
         // evaluates whether or not the system coverage is healthy enough to mint TC, reverts if it's not
-<<<<<<< HEAD
-        if (checkCoverage_) _evalCoverage(protThrld, lckAC, nACtoMint);
-=======
-        _evalCoverage(protThrld, lckAC, nACgain);
->>>>>>> be4494ab
+        if (checkCoverage_) _evalCoverage(protThrld, lckAC, nACgain);
         // calculates how many qAC are needed to mint TC and the qAC fee
         (uint256 qACNeededtoMint, uint256 qACfee) = _calcQACforMintTC(qTC_, lckAC, nACgain);
         qACtotalNeeded = qACNeededtoMint + qACfee;
@@ -186,30 +182,18 @@
         address recipient_,
         bool checkCoverage_
     ) internal notLiquidated returns (uint256 qACtoRedeem) {
-<<<<<<< HEAD
-        uint256 lckAC = _getLckAC();
-        uint256 nACtoMint = _getACtoMint(lckAC);
+        (uint256 lckAC, uint256 nACgain) = _getLckACandACgain();
         if (checkCoverage_) {
             uint256 ctargemaCA = calcCtargemaCA();
             // evaluates whether or not the system coverage is healthy enough to redeem TC
             // given the target coverage adjusted by the moving average, reverts if it's not
-            _evalCoverage(ctargemaCA, lckAC, nACtoMint);
+            _evalCoverage(ctargemaCA, lckAC, nACgain);
             // evaluates if there are enough Collateral Token availabie to redeem, reverts if it`s not
-            _evalTCavailableToRedeem(qTC_, ctargemaCA, lckAC, nACtoMint);
+            _evalTCavailableToRedeem(qTC_, ctargemaCA, lckAC, nACgain);
         }
         // calculate how many total qAC are redemeed and how many correspond for fee
-        (uint256 qACtotalToRedeem, uint256 qACfee) = _calcQACforRedeemTC(qTC_, lckAC, nACtoMint);
+        (uint256 qACtotalToRedeem, uint256 qACfee) = _calcQACforRedeemTC(qTC_, lckAC, nACgain);
         // if is 0 reverts because it is triyng to redeem an amount below precision
-=======
-        uint256 ctargemaCA = calcCtargemaCA();
-        (uint256 lckAC, uint256 nACgain) = _getLckACandACgain();
-        // evaluates whether or not the system coverage is healthy enough to redeem TC
-        // given the target coverage adjusted by the moving average, reverts if it's not
-        _evalCoverage(ctargemaCA, lckAC, nACgain);
-        // calculate how many total qAC are redemeed and how many correspond for fee
-        (uint256 qACtotalToRedeem, uint256 qACfee) = _calcQACforRedeemTC(qTC_, ctargemaCA, lckAC, nACgain);
-        // if is 0 reverts because it is trying to redeem an amount below precision
->>>>>>> be4494ab
         if (qACtotalToRedeem == 0) revert QacNeededMustBeGreaterThanZero();
         qACtoRedeem = qACtotalToRedeem - qACfee;
         if (qACtoRedeem < qACmin_) revert QacBelowMinimumRequired(qACmin_, qACtoRedeem);
@@ -288,15 +272,11 @@
         address recipient_,
         bool checkCoverage_
     ) internal notLiquidated returns (uint256 qACtoRedeem) {
-<<<<<<< HEAD
-        // evaluates whether or not the system coverage is healthy enough to redeem TP, reverts if it's not
-=======
         uint256 pACtp = _getPACtp(i_);
         _updateTPtracking(i_, pACtp);
-        // evaluates whether or not the system coverage is healthy enough to mint TC, reverts if it's not
->>>>>>> be4494ab
         if (checkCoverage_) {
             (uint256 lckAC, uint256 nACgain) = _getLckACandACgain();
+            // evaluates whether or not the system coverage is healthy enough to redeem TP, reverts if it's not
             _evalCoverage(protThrld, lckAC, nACgain);
         }
         // calculate how many total qAC are redemeed, how many correspond for fee and how many for interests
@@ -351,11 +331,10 @@
         )
     {
         qTCtoRedeem = qTC_;
-        uint256 lckAC = _getLckAC();
-        uint256 nACtoMint = _getACtoMint(lckAC);
-        uint256 pTCac = _getPTCac(lckAC, nACtoMint);
+        (uint256 lckAC, uint256 nACgain) = _getLckACandACgain();
+        uint256 pTCac = _getPTCac(lckAC, nACgain);
         uint256 pACtp = _getPACtp(i_);
-        uint256 cglbMinusOne = _getCglb(lckAC, nACtoMint) - ONE;
+        uint256 cglbMinusOne = _getCglb(lckAC, nACgain) - ONE;
         // PREC^2] = [PREC] * [PREC]
         uint256 pTCacMulPTCac = pTCac * pACtp;
         // calculate how many TP are needed tp redeem TC and not change coverage
@@ -501,14 +480,6 @@
         uint256 nACgain_
     ) internal view returns (uint256 qACtotalToRedeem, uint256 qACfee) {
         if (qTC_ == 0) revert InvalidValue();
-<<<<<<< HEAD
-=======
-        uint256 tcAvailableToRedeem = _getTCAvailableToRedeem(ctargemaCA_, lckAC_, nACgain_);
-
-        // check if there are enough TC available to redeem
-        if (tcAvailableToRedeem < qTC_) revert InsufficientTCtoRedeem(qTC_, tcAvailableToRedeem);
-
->>>>>>> be4494ab
         // calculate how many qAC are redeemed
         // [N] = [N] * [PREC] / [PREC]
         qACtotalToRedeem = _mulPrec(qTC_, _getPTCac(lckAC_, nACgain_));
@@ -819,7 +790,8 @@
      * @return leverageTC [PREC]
      */
     function getLeverageTC() external view returns (uint256 leverageTC) {
-        return _getLeverageTC(_getACtoMint(_getLckAC()));
+        (uint256 lckAC, uint256 nACgain) = _getLckACandACgain();
+        return _getLeverageTC(lckAC, nACgain);
     }
 
     /**
