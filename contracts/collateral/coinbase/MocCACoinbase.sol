pragma solidity ^0.8.16;

import "../../core/MocCore.sol";
import "@openzeppelin/contracts-upgradeable/security/ReentrancyGuardUpgradeable.sol";

/**
 * @title MocCACoinbase: Moc Collateral Asset Coinbase
 * @notice Moc protocol implementation using network Coinbase as Collateral Asset
 */
contract MocCACoinbase is MocCore, ReentrancyGuardUpgradeable {
    /// @custom:oz-upgrades-unsafe-allow constructor
    constructor() {
        _disableInitializers();
    }

    // ------- Initializer -------
    /**
     * @notice contract initializer
     * @param initializeCoreParams_ contract initializer params
     * @dev governorAddress The address that will define when a change contract is authorized
     *      stopperAddress The address that is authorized to pause this contract
     *      tcTokenAddress Collateral Token contract address
     *      mocSettlementAddress MocSettlement contract address
     *      mocFeeFlowAddress Moc Fee Flow contract address
     *      mocInterestCollectorAddress mocInterestCollector address
     *      mocTurboAddress mocTurbo address
     *      protThrld protected state threshold [PREC]
     *      liqThrld liquidation coverage threshold [PREC]
     *      tcMintFee fee pct sent to Fee Flow for mint Collateral Tokens [PREC]
     *      tcRedeemFee fee pct sent to Fee Flow for redeem Collateral Tokens [PREC]
     *      sf proportion of the devaluation that is transferred to MoC Fee Flow during the settlement [PREC]
     *      fa proportion of the devaluation that is returned to Turbo during the settlement [PREC]
     *      emaCalculationBlockSpan amount of blocks to wait between Pegged ema calculation
     */
    function initialize(InitializeCoreParams calldata initializeCoreParams_) external initializer {
        __MocCore_init(initializeCoreParams_);
    }

    // ------- Internal Functions -------

    /**
     * @inheritdoc MocCore
     */
    function acTransfer(address to_, uint256 amount_) internal override nonReentrant {
        if (amount_ > 0 && address(this) != to_) {
            if (to_ == address(0)) revert InvalidAddress();
            // solhint-disable-next-line avoid-low-level-calls
            (bool success, ) = to_.call{ value: amount_ }("");
            if (!success) revert TransferFailed();
        }
    }

    /**
     * @inheritdoc MocCore
     */
    function acBalanceOf(address account) internal view override returns (uint256 balance) {
        return account.balance;
    }

    // ------- External Functions -------

    /**
     * @notice caller sends coinbase as Collateral Asset and receives Collateral Token
     * @dev any extra value, not spent on TC nor fees, will be return to sender
     * @param qTC_ amount of Collateral Token to mint
     * @return qACtotalNeeded amount of AC used to mint qTC
     */
    function mintTC(uint256 qTC_) external payable returns (uint256 qACtotalNeeded) {
        return _mintTCto(qTC_, msg.value, msg.sender, msg.sender, true);
    }

    /**
     * @notice caller sends coinbase as Collateral Asset and recipient receives Collateral Token
     * @dev any extra value, not spent on TC nor fees, will be return to sender
     * @param qTC_ amount of Collateral Token to mint
     * @param recipient_ address who receives the Collateral Token
     * @return qACtotalNeeded amount of AC used to mint qTC
     */
    function mintTCto(uint256 qTC_, address recipient_) external payable returns (uint256 qACtotalNeeded) {
        return _mintTCto(qTC_, msg.value, msg.sender, recipient_, true);
    }

    /**
     * @notice caller sends Collateral Token and receives coinbase as Collateral Asset
     * @param qTC_ amount of Collateral Token to redeem
     * @param qACmin_ minimum amount of Collateral Asset that sender expects to receive
     * @return qACtoRedeem amount of AC sent to sender
     */
    function redeemTC(uint256 qTC_, uint256 qACmin_) external returns (uint256 qACtoRedeem) {
        return _redeemTCto(qTC_, qACmin_, msg.sender, msg.sender, true);
    }

    /**
     * @notice caller sends Collateral Token and recipient receives coinbase as Collateral Asset
     * @param qTC_ amount of Collateral Token to redeem
     * @param qACmin_ minimum amount of Collateral Asset that `recipient_` expects to receive
     * @param recipient_ address who receives the Collateral Asset
     * @return qACtoRedeem amount of AC sent to 'recipient_'
     */
    function redeemTCto(
        uint256 qTC_,
        uint256 qACmin_,
        address recipient_
    ) external returns (uint256 qACtoRedeem) {
        return _redeemTCto(qTC_, qACmin_, msg.sender, recipient_, true);
    }

    /**
     * @notice caller sends coinbase as Collateral Asset and receives Pegged Token
     * @dev any extra value, not spent on TP nor fees, will be return to sender
     * @param i_ Pegged Token index to mint
     * @param qTP_ amount of Pegged Token to mint
     * @return qACtotalNeeded amount of AC used to mint qTP
     */
    function mintTP(uint8 i_, uint256 qTP_) external payable returns (uint256 qACtotalNeeded) {
        return _mintTPto(i_, qTP_, msg.value, msg.sender, msg.sender, true);
    }

    /**
     * @notice caller sends coinbase as Collateral Asset and recipient receives Pegged Token
     * @dev any extra value, not spent on TP nor fees, will be return to sender
     * @param i_ Pegged Token index to mint
     * @param qTP_ amount of Pegged Token to mint
     * @param recipient_ address who receives the Pegged Token
     * @return qACtotalNeeded amount of AC used to mint qTP
     */
    function mintTPto(
        uint8 i_,
        uint256 qTP_,
        address recipient_
    ) external payable returns (uint256 qACtotalNeeded) {
        return _mintTPto(i_, qTP_, msg.value, msg.sender, recipient_, true);
    }

    /**
     * @notice caller sends Pegged Token and receives coinbase as Collateral Asset
     * @param i_ Pegged Token index to redeem
     * @param qTP_ amount of Pegged Token to redeem
     * @param qACmin_ minimum amount of Collateral Asset that sender expects to receive
     * @return qACtoRedeem amount of AC sent to sender
     */
    function redeemTP(
        uint8 i_,
        uint256 qTP_,
        uint256 qACmin_
    ) external returns (uint256 qACtoRedeem) {
        return _redeemTPto(i_, qTP_, qACmin_, msg.sender, msg.sender, true);
    }

    /**
     * @notice caller sends Pegged Token and recipient receives coinbase as Collateral Asset
     * @param i_ Pegged Token index to redeem
     * @param qTP_ amount of Pegged Token to redeem
     * @param qACmin_ minimum amount of Collateral Asset that `recipient_` expects to receive
     * @param recipient_ address who receives the Collateral Asset
     * @return qACtoRedeem amount of AC sent to 'recipient_'
     */
    function redeemTPto(
        uint8 i_,
        uint256 qTP_,
        uint256 qACmin_,
        address recipient_
    ) external returns (uint256 qACtoRedeem) {
        return _redeemTPto(i_, qTP_, qACmin_, msg.sender, recipient_, true);
    }

<<<<<<< HEAD
    function redeemTCandTP(
        uint8 i_,
        uint256 qTC_,
        uint256 qTP_,
        uint256 qACmin_
    ) external {
        _redeemTCandTPto(i_, qTC_, qTP_, qACmin_, msg.sender, msg.sender);
    }

    function redeemTCandTPto(
        uint8 i_,
        uint256 qTC_,
        uint256 qTP_,
        uint256 qACmin_,
        address recipient_
    ) external {
        _redeemTCandTPto(i_, qTC_, qTP_, qACmin_, msg.sender, recipient_);
=======
    /**
     * @notice caller sends a Pegged Token and receives another one
     * @param iFrom_ owned Pegged Token index
     * @param iTo_ target Pegged Token index
     * @param qTP_ amount of owned Pegged Token to swap
     * @param qTPmin_ minimum amount of target Pegged Token that the sender expects to receive
     * @return qACtotalNeeded amount of AC used to pay fee and interest
     */
    function swapTPforTP(
        uint8 iFrom_,
        uint8 iTo_,
        uint256 qTP_,
        uint256 qTPmin_
    ) external payable returns (uint256 qACtotalNeeded) {
        return _swapTPforTPto(iFrom_, iTo_, qTP_, qTPmin_, msg.value, msg.sender, msg.sender);
    }

    /**
     * @notice caller sends a Pegged Token and recipient receives another one
     * @param iFrom_ owned Pegged Token index
     * @param iTo_ target Pegged Token index
     * @param qTP_ amount of owned Pegged Token to swap
     * @param qTPmin_ minimum amount of target Pegged Token that `recipient_` expects to receive
     * @param recipient_ address who receives the target Pegged Token
     * @return qACtotalNeeded amount of AC used to pay fee and interest
     */
    function swapTPforTPto(
        uint8 iFrom_,
        uint8 iTo_,
        uint256 qTP_,
        uint256 qTPmin_,
        address recipient_
    ) external payable returns (uint256 qACtotalNeeded) {
        return _swapTPforTPto(iFrom_, iTo_, qTP_, qTPmin_, msg.value, msg.sender, recipient_);
>>>>>>> d237f327
    }

    /**
     * @dev This empty reserved space is put in place to allow future versions to add new
     * variables without shifting down storage in the inheritance chain.
     * See https://docs.openzeppelin.com/contracts/4.x/upgradeable#storage_gaps
     */
    uint256[50] private __gap;
}<|MERGE_RESOLUTION|>--- conflicted
+++ resolved
@@ -164,7 +164,6 @@
         return _redeemTPto(i_, qTP_, qACmin_, msg.sender, recipient_, true);
     }
 
-<<<<<<< HEAD
     function redeemTCandTP(
         uint8 i_,
         uint256 qTC_,
@@ -182,7 +181,8 @@
         address recipient_
     ) external {
         _redeemTCandTPto(i_, qTC_, qTP_, qACmin_, msg.sender, recipient_);
-=======
+    }
+
     /**
      * @notice caller sends a Pegged Token and receives another one
      * @param iFrom_ owned Pegged Token index
@@ -217,7 +217,6 @@
         address recipient_
     ) external payable returns (uint256 qACtotalNeeded) {
         return _swapTPforTPto(iFrom_, iTo_, qTP_, qTPmin_, msg.value, msg.sender, recipient_);
->>>>>>> d237f327
     }
 
     /**
