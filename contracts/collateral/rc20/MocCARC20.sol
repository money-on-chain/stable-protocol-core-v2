--- conflicted
+++ resolved
@@ -191,8 +191,6 @@
         address recipient_
     ) external returns (uint256 qACtoRedeem) {
         return _redeemTPto(i_, qTP_, qACmin_, msg.sender, recipient_, true);
-<<<<<<< HEAD
-=======
     }
 
     /**
@@ -235,7 +233,6 @@
     ) external returns (uint256 qACtotalNeeded) {
         SafeERC20.safeTransferFrom(acToken, msg.sender, address(this), qACmax_);
         return _swapTPforTPto(iFrom_, iTo_, qTP_, qTPmin_, qACmax_, msg.sender, recipient_);
->>>>>>> d237f327
     }
 
     /**
