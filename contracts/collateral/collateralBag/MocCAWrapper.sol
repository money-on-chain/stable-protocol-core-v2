--- conflicted
+++ resolved
@@ -420,38 +420,11 @@
         SafeERC20.safeTransfer(tcToken, sender_, qTC_ - qTCtoRedeem);
         // transfer unused Pegged Token to the sender
         SafeERC20.safeTransfer(tpToken, sender_, qTP_ - qTPtoRedeem);
-<<<<<<< HEAD
-        // emit event
-        _emitTCandTPRedeemed(assetAddress_, i_, sender_, recipient_, qTCtoRedeem, qTPtoRedeem, assetRedeemed);
-    }
-
-    /**
-     * @notice emit TCandTPRedeemed event. Used to avoid stack to deep error
-     * @param assetAddress_ Asset contract address
-     * @param i_ Pegged Token index
-     * @param sender_ address who sends Collateral Token and Pegged Token
-     * @param recipient_ address who receives the Asset
-     * @param qTCredeemed_ amount of Collateral Token redeemed
-     * @param qTPredeemed_ amount of Pegged Token redeemed
-     * @param assetRedeemed_ amount of Assets that `recipient_` received
-     */
-    function _emitTCandTPRedeemed(
-        address assetAddress_,
-        uint8 i_,
-        address sender_,
-        address recipient_,
-        uint256 qTCredeemed_,
-        uint256 qTPredeemed_,
-        uint256 assetRedeemed_
-    ) internal {
-        emit TCandTPRedeemed(assetAddress_, i_, sender_, recipient_, qTCredeemed_, qTPredeemed_, assetRedeemed_);
-=======
         // inside a block to avoid stack too deep error
         {
             address assetAddress = assetAddress_;
             emit TCandTPRedeemed(assetAddress, i_, sender_, recipient_, qTCtoRedeem, qTPtoRedeem, assetRedeemed);
         }
->>>>>>> dc5f3e7b
     }
 
     /**
