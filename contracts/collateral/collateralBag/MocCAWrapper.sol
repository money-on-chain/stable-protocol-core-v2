pragma solidity ^0.8.17;

import "../../governance/MocUpgradable.sol";
import "../rc20/MocCARC20.sol";
import "@openzeppelin/contracts/token/ERC20/IERC20.sol";

/**
 * @title MocCAWrapper: Moc Collateral Asset Wrapper
 * @notice Wraps a collection of ERC20 stablecoins to a token which is used as Collateral Asset by
 *  Moc Collateral Asset Bag protocol implementation
 */
contract MocCAWrapper is MocUpgradable {
    // ------- Events -------
    event TCMintedWithWrapper(
        address asset_,
        address indexed sender_,
        address indexed recipient_,
        uint256 qTC_,
        uint256 qAsset_
    );
    event TCRedeemedWithWrapper(
        address asset_,
        address indexed sender_,
        address indexed recipient_,
        uint256 qTC_,
        uint256 qAsset_
    );
    event TPMintedWithWrapper(
        address asset_,
        uint8 indexed i_,
        address indexed sender_,
        address indexed recipient_,
        uint256 qTP_,
        uint256 qAsset_
    );
    event TPRedeemedWithWrapper(
        address asset_,
        uint8 indexed i_,
        address indexed sender_,
        address indexed recipient_,
        uint256 qTP_,
        uint256 qAsset_
    );
    event TCandTPMintedWithWrapper(
        address asset_,
        uint8 indexed i_,
        address indexed sender_,
        address indexed recipient_,
        uint256 qTC_,
        uint256 qTP_,
        uint256 qAsset_
    );
<<<<<<< HEAD
    event TPSwappedForTP(
=======
    event TCandTPRedeemedWithWrapper(
        address asset_,
        uint8 indexed i_,
        address indexed sender_,
        address indexed recipient_,
        uint256 qTC_,
        uint256 qTP_,
        uint256 qAsset_
    );
    event TPSwappedWithWrapper(
>>>>>>> de28f590
        address asset_,
        uint8 indexed iFrom_,
        uint8 iTo_,
        address indexed sender_,
        address indexed recipient_,
        uint256 qTPfrom_,
        uint256 qTCto_,
        uint256 qAsset_
    );
    event TPSwappedForTCWithWrapper(
        address asset_,
        uint8 indexed i_,
        address indexed sender_,
        address indexed recipient_,
        uint256 qTP_,
        uint256 qTC_,
        uint256 qAsset_
    );
    event AssetModified(address indexed assetAddress_, address priceProviderAddress);

    // ------- Custom Errors -------
    error InvalidPriceProvider(address priceProviderAddress_);
    error InsufficientQacSent(uint256 qACsent_, uint256 qACNeeded_);
    error QacBelowMinimumRequired(uint256 qACmin_, uint256 qACtoRedeem_);

    // ------- Structs -------
    struct AssetIndex {
        // asset index
        uint8 index;
        // true if asset token exists
        bool exists;
    }

    // ------- Storage -------

    // Wrapped Collateral Asset token
    IMocRC20 internal wcaToken;
    // Moc Core protocol
    MocCARC20 internal mocCore;
    // array of valid assets in the bag
    IERC20[] internal assets;
    // asset -> priceProvider
    mapping(address => IPriceProvider) internal priceProviderMap;
    // asset indexes
    mapping(address => AssetIndex) internal assetIndex;

    // ------- Modifiers -------
    modifier validAsset(address assetAddress_) {
        if (!_isValidAsset(assetAddress_)) revert InvalidAddress();
        _;
    }

    /// @custom:oz-upgrades-unsafe-allow constructor
    constructor() {
        _disableInitializers();
    }

    // ------- Initializer -------
    /**
     * @notice contract initializer
     * @param governorAddress_ The address that will define when a change contract is authorized
     * @param pauserAddress_ The address that is authorized to pause this contract
     * @param mocCoreAddress_ Moc Core contract address
     * @param wcaTokenAddress_ Wrapped Collateral Asset Token contract address
     */
    function initialize(
        address governorAddress_,
        address pauserAddress_,
        address mocCoreAddress_,
        address wcaTokenAddress_
    ) external initializer {
        __MocUpgradable_init(governorAddress_, pauserAddress_);
        mocCore = MocCARC20(mocCoreAddress_);
        wcaToken = IMocRC20(wcaTokenAddress_);
        // infinite allowance to Moc Core
        SafeERC20Upgradeable.safeApprove(wcaToken, mocCoreAddress_, UINT256_MAX);
    }

    // ------- Internal Functions -------

    /**
     * @notice check if the asset is whitelisted
     * @param assetAddress_ Asset contract address
     * @return true if it is valid
     */
    function _isValidAsset(address assetAddress_) internal view returns (bool) {
        return assetIndex[assetAddress_].exists;
    }

    /**
     * @notice get Asset price
     * @param assetAddress_ Asset contract address
     * @return price [PREC]
     */
    function _getAssetPrice(address assetAddress_) internal view returns (uint256) {
        (bytes32 price, bool has) = priceProviderMap[assetAddress_].peek();
        if (!has) revert InvalidPriceProvider(address(priceProviderMap[assetAddress_]));
        return uint256(price);
    }

    /**
     * @notice given an amount of Asset, calculates the equivalent value in wrapped tokens
     * @param assetAddress_ Asset contract address
     * @param assetAmount_ amount of Asset to wrap
     * @return wcaTokenAmount amount of wcaToken [N]
     */
    function _convertAssetToToken(
        address assetAddress_,
        uint256 assetAmount_
    ) internal view returns (uint256 wcaTokenAmount) {
        // get the wrapped token price = totalCurrency / wcaTokenTotalSupply
        // [PREC]
        uint256 wcaTokenPrice = getTokenPrice();
        // calculate how much currency will increment the pool
        // [PREC] = [N] * [PREC]
        uint256 currencyToAdd = assetAmount_ * _getAssetPrice(assetAddress_);
        // divide by wrapped token price to get the equivalent amount of tokens
        // [N] = [PREC] / [PREC]
        return currencyToAdd / wcaTokenPrice;
    }

    /**
     * @notice given an amount of wrapped tokens, calculates the equivalent value in the given asset
     * @param assetAddress_ Asset contract address
     * @param wcaTokenAmount_ amount of wrapped tokens
     * @return assetAmount amount of Asset needed to wrap or unwrap the desired amount of wcaToken [N]
     */
    function _convertTokenToAsset(
        address assetAddress_,
        uint256 wcaTokenAmount_
    ) internal view returns (uint256 assetAmount) {
        // get the wrapped token price = totalCurrency / wcaTokenTotalSupply
        // [PREC]
        uint256 wcaTokenPrice = getTokenPrice();
        // multiply by wcaTokenAmount_ to get how many currency we need
        // [PREC] = [PREC] * [N]
        uint256 currencyNeeded = wcaTokenPrice * wcaTokenAmount_;
        // divide currencyNeeded by asset price to get how many assets we need
        // [N] = [PREC] / [PREC]
        return currencyNeeded / _getAssetPrice(assetAddress_);
    }

    /**
     * @notice caller sends Asset and recipient receives Collateral Token
        Requires prior sender approval of Asset to this contract 
     * @param assetAddress_ Asset contract address
     * @param qTC_ amount of Collateral Token to mint
     * @param qAssetMax_ maximum amount of Asset that can be spent
     * @param sender_ address who sends the Asset
     * @param recipient_ address who receives the Collateral Token
     */
    function _mintTCto(
        address assetAddress_,
        uint256 qTC_,
        uint256 qAssetMax_,
        address sender_,
        address recipient_
    ) internal validAsset(assetAddress_) {
        uint256 wcaMinted = _wrapTo(assetAddress_, qAssetMax_, sender_, address(this));

        // mint TC to the recipient
        uint256 wcaUsed = mocCore.mintTCto(qTC_, wcaMinted, recipient_);
        uint256 wcaUnused = wcaMinted - wcaUsed;
        // send back Asset unused to the sender
        // we pass '0' to qAssetMin parameter because we check when minting how much is the maximum
        // that can be spent
        uint256 assetUnused = _unwrapTo(assetAddress_, wcaUnused, 0, address(this), sender_);
        emit TCMintedWithWrapper(assetAddress_, sender_, recipient_, qTC_, qAssetMax_ - assetUnused);
    }

    /**
     * @notice caller sends Collateral Token and recipient receives Assets
        Requires prior sender approval of Collateral Token to this contract 
     * @param assetAddress_ Asset contract address
     * @param qTC_ amount of Collateral Token to redeem
     * @param qAssetMin_ minimum expected Asset amount to be received
     * @param sender_ address who sends the Collateral Token
     * @param recipient_ address who receives the Asset
     */
    function _redeemTCto(
        address assetAddress_,
        uint256 qTC_,
        uint256 qAssetMin_,
        address sender_,
        address recipient_
    ) internal validAsset(assetAddress_) {
        // get Collateral Token contract address
        IERC20Upgradeable tcToken = mocCore.tcToken();
        // transfer Collateral Token from sender to this address
        SafeERC20Upgradeable.safeTransferFrom(tcToken, sender_, address(this), qTC_);
        // redeem Collateral Token in exchange of Wrapped Collateral Asset Token
        // we pass '0' to qACmin parameter to do not revert by qAC below minimum since we are
        // checking it after with qAssetMin
        uint256 wcaTokenAmountRedeemed = mocCore.redeemTC(qTC_, 0);
        // send Asset to the recipient
        uint256 assetRedeemed = _unwrapTo(assetAddress_, wcaTokenAmountRedeemed, qAssetMin_, address(this), recipient_);

        emit TCRedeemedWithWrapper(assetAddress_, sender_, recipient_, qTC_, assetRedeemed);
    }

    /**
     * @notice caller sends Asset and recipient receives Collateral Token
        Requires prior sender approval of Asset to this contract 
     * @param assetAddress_ Asset contract address
     * @param i_ Pegged Token index
     * @param qTP_ amount of Collateral Token to mint
     * @param qAssetMax_ maximum amount of Asset that can be spent
     * @param sender_ address who sends the Asset
     * @param recipient_ address who receives the Collateral Token
     */
    function _mintTPto(
        address assetAddress_,
        uint8 i_,
        uint256 qTP_,
        uint256 qAssetMax_,
        address sender_,
        address recipient_
    ) internal validAsset(assetAddress_) {
        uint256 wcaMinted = _wrapTo(assetAddress_, qAssetMax_, sender_, address(this));

        // mint TP to the recipient
        uint256 wcaUsed = mocCore.mintTPto(i_, qTP_, wcaMinted, recipient_);
        uint256 wcaUnused = wcaMinted - wcaUsed;
        // send back Asset unused to the sender
        // we pass '0' to qAssetMin parameter because we check when minting how much is the maximum
        // that can be spent
        uint256 assetUnused = _unwrapTo(assetAddress_, wcaUnused, 0, address(this), sender_);
        emit TPMintedWithWrapper(assetAddress_, i_, sender_, recipient_, qTP_, qAssetMax_ - assetUnused);
    }

    /**
     * @notice caller sends Pegged Token and recipient receives Assets
        Requires prior sender approval of Pegged Token to this contract 
     * @param assetAddress_ Asset contract address
     * @param i_ Pegged Token index
     * @param qTP_ amount of Pegged Token to redeem
     * @param qAssetMin_ minimum expected Asset amount to be received
     * @param sender_ address who sends the Pegged Token
     * @param recipient_ address who receives the Asset
     */
    function _redeemTPto(
        address assetAddress_,
        uint8 i_,
        uint256 qTP_,
        uint256 qAssetMin_,
        address sender_,
        address recipient_,
        bool isLiqRedeem_
    ) internal validAsset(assetAddress_) {
        // get Pegged Token contract address
        IERC20Upgradeable tpToken = mocCore.tpTokens(i_);
        // When liquidating, we extract all the user's balance
        if (isLiqRedeem_) qTP_ = tpToken.balanceOf(sender_);
        // transfer Pegged Token from sender to this address
        SafeERC20Upgradeable.safeTransferFrom(tpToken, sender_, address(this), qTP_);
        // redeem Pegged Token in exchange of Wrapped Collateral Asset Token
        // we pass '0' to qACmin parameter to do not revert by qAC below minimum since we are
        // checking it after with qAssetMin
        uint256 wcaTokenAmountRedeemed;
        if (isLiqRedeem_) wcaTokenAmountRedeemed = mocCore.liqRedeemTP(i_);
        else wcaTokenAmountRedeemed = mocCore.redeemTP(i_, qTP_, 0);
        // send Asset to the recipient
        uint256 assetRedeemed = _unwrapTo(assetAddress_, wcaTokenAmountRedeemed, qAssetMin_, address(this), recipient_);
        emit TPRedeemedWithWrapper(assetAddress_, i_, sender_, recipient_, qTP_, assetRedeemed);
    }

    /**
     * @notice caller sends Asset and recipient receives Collateral Token and Pegged Token
     *  Requires prior sender approval of Collateral Asset to this contract
     *  This operation is done without checking coverage
     *  Collateral Token and Pegged Token are minted in equivalent proportions so that its price
     *  and global coverage are not modified.
     *  Reverts if qAC sent are insufficient.
     * @param assetAddress_ Asset contract address
     * @param i_ Pegged Token index
     * @param qTP_ amount of Pegged Token to mint
     * @param qAssetMax_ maximum amount of Asset that can be spent
     * @param recipient_ address who receives the Collateral Token and Pegged Token
     */
    function _mintTCandTPto(
        address assetAddress_,
        uint8 i_,
        uint256 qTP_,
        uint256 qAssetMax_,
        address sender_,
        address recipient_
    ) internal validAsset(assetAddress_) {
        uint256 wcaMinted = _wrapTo(assetAddress_, qAssetMax_, sender_, address(this));

        // mint TC and TP to the recipient
        (uint256 wcaUsed, uint256 qTCminted) = mocCore.mintTCandTPto(i_, qTP_, wcaMinted, recipient_);
        uint256 wcaUnused = wcaMinted - wcaUsed;
        // send back Asset unused to the sender
        // we pass '0' to qAssetMin parameter because we check when minting how much is the maximum
        // that can be spent
        uint256 assetUnused = _unwrapTo(assetAddress_, wcaUnused, 0, address(this), sender_);
        // inside a block to avoid stack too deep error
        {
            address assetAddress = assetAddress_;
            uint8 i = i_;
            uint256 qTP = qTP_;
            uint256 qAssetUsed = qAssetMax_ - assetUnused;
            emit TCandTPMintedWithWrapper(assetAddress, i, sender_, recipient_, qTCminted, qTP, qAssetUsed);
        }
    }

    /**
     * @notice caller sends Collateral Token and Pegged Token and recipient receives Assets
     *  Requires prior sender approval of Collateral Token and Pegged Token to this contract
     *  This operation is done without checking coverage
     *  Collateral Token and Pegged Token are redeemed in equivalent proportions so that its price
     *  and global coverage are not modified.
     *  Reverts if qTP sent are insufficient.
     * @param assetAddress_ Asset contract address
     * @param i_ Pegged Token index
     * @param qTC_ maximum amount of Collateral Token to redeem
     * @param qTP_ maximum amount of Pegged Token to redeem
     * @param qAssetMin_ minimum amount of Asset that expect to be received
     * @param sender_ address who sends Collateral Token and Pegged Token
     * @param recipient_ address who receives the Asset
     */
    function _redeemTCandTPto(
        address assetAddress_,
        uint8 i_,
        uint256 qTC_,
        uint256 qTP_,
        uint256 qAssetMin_,
        address sender_,
        address recipient_
    ) internal validAsset(assetAddress_) {
        // get Collateral Token contract address
        IERC20Upgradeable tcToken = mocCore.tcToken();
        // get Pegged Token contract address
        IERC20Upgradeable tpToken = mocCore.tpTokens(i_);
        // transfer Collateral Token from sender to this address
        SafeERC20Upgradeable.safeTransferFrom(tcToken, sender_, address(this), qTC_);
        // transfer Pegged Token from sender to this address
        SafeERC20Upgradeable.safeTransferFrom(tpToken, sender_, address(this), qTP_);
        // redeem Collateral Token and Pegged Token in exchange of Wrapped Collateral Asset Token
        // we pass '0' as qACmin parameter to avoid reverting by qAC below minimum since we are
        // checking it after with qAssetMin
        (uint256 wcaTokenAmountRedeemed, uint256 qTPRedeemed) = mocCore.redeemTCandTP(i_, qTC_, qTP_, 0);
        // send Asset to the recipient
        uint256 assetRedeemed = _unwrapTo(assetAddress_, wcaTokenAmountRedeemed, qAssetMin_, address(this), recipient_);
        // transfer unused Pegged Token to the sender
        SafeERC20Upgradeable.safeTransfer(tpToken, sender_, qTP_ - qTPRedeemed);
        // inside a block to avoid stack too deep error
        {
            address assetAddress = assetAddress_;
            uint256 qTC = qTC_;
<<<<<<< HEAD
            emit TCandTPRedeemed(assetAddress, i_, sender_, recipient_, qTC, qTPRedeemed, assetRedeemed);
=======
            emit TCandTPRedeemedWithWrapper(assetAddress, i_, sender_, recipient_, qTC, qTPtoRedeem, assetRedeemed);
>>>>>>> de28f590
        }
    }

    /**
     * @notice caller sends a Pegged Token and recipient receives another one
     *  Requires prior sender approval of Pegged Token and Asset to this contract
     * @param assetAddress_ Asset contract address
     * @param iFrom_ owned Pegged Token index
     * @param iTo_ target Pegged Token index
     * @param qTP_ amount of owned Pegged Token to swap
     * @param qTPmin_ minimum amount of target Pegged Token that `recipient_` expects to receive
     * @param qAssetMax_ maximum amount of Asset that can be spent in fees and interests
     * @param sender_ address who sends the Pegged Token
     * @param recipient_ address who receives the target Pegged Token
     */
    function _swapTPforTPto(
        address assetAddress_,
        uint8 iFrom_,
        uint8 iTo_,
        uint256 qTP_,
        uint256 qTPmin_,
        uint256 qAssetMax_,
        address sender_,
        address recipient_
    ) internal validAsset(assetAddress_) {
        uint256 wcaMinted = _wrapTo(assetAddress_, qAssetMax_, sender_, address(this));
        // get Pegged Token contract address
        IERC20Upgradeable tpTokenFrom = mocCore.tpTokens(iFrom_);
        // transfer Pegged Token from sender to this address
        SafeERC20Upgradeable.safeTransferFrom(tpTokenFrom, sender_, address(this), qTP_);
        (uint256 wcaUsed, uint256 qTPMinted) = mocCore.swapTPforTPto(
            iFrom_,
            iTo_,
            qTP_,
            qTPmin_,
            wcaMinted,
            recipient_
        );
        uint256 wcaUnused = wcaMinted - wcaUsed;
        // send back Asset unused to the sender
        // we pass '0' to qAssetMin parameter because we check when minting how much is the maximum
        // that can be spent
        uint256 assetUnused = _unwrapTo(assetAddress_, wcaUnused, 0, address(this), sender_);
        // inside a block to avoid stack too deep error
        {
            address assetAddress = assetAddress_;
            uint8 iFrom = iFrom_;
            uint8 iTo = iTo_;
            uint256 qTP = qTP_;
            uint256 qAssetUsed = qAssetMax_ - assetUnused;
<<<<<<< HEAD
            emit TPSwappedForTP(assetAddress, iFrom, iTo, sender_, recipient_, qTP, qTPMinted, qAssetUsed);
        }
    }

    /**
     * @notice caller sends a Pegged Token and recipient receives Collateral Token
     *  Requires prior sender approval of Pegged Token and Asset to this contract
     * @param assetAddress_ Asset contract address
     * @param i_ owned Pegged Token index
     * @param qTP_ amount of owned Pegged Token to swap
     * @param qTCmin_ minimum amount of Collateral Token that `recipient_` expects to receive
     * @param qAssetMax_ maximum amount of Asset that can be spent in fees and interests
     * @param sender_ address who sends the Pegged Token
     * @param recipient_ address who receives the Collateral Token
     */
    function _swapTPforTCto(
        address assetAddress_,
        uint8 i_,
        uint256 qTP_,
        uint256 qTCmin_,
        uint256 qAssetMax_,
        address sender_,
        address recipient_
    ) internal validAsset(assetAddress_) {
        uint256 wcaMinted = _wrapFromAssetTo(assetAddress_, qAssetMax_, sender_, address(this));
        // get Pegged Token contract address
        IERC20Upgradeable tpToken = mocCore.tpTokens(i_);
        // transfer Pegged Token from sender to this address
        SafeERC20Upgradeable.safeTransferFrom(tpToken, sender_, address(this), qTP_);
        (uint256 wcaUsed, uint256 qTCMinted) = mocCore.swapTPforTCto(i_, qTP_, qTCmin_, wcaMinted, recipient_);
        uint256 wcaUnused = wcaMinted - wcaUsed;
        // send back Asset unused to the sender
        // we pass '0' to qAssetMin parameter because we check when minting how much is the maximum
        // that can be spent
        uint256 assetUnused = _unwrapToAssetTo(assetAddress_, wcaUnused, 0, address(this), sender_);
        // inside a block to avoid stack too deep error
        {
            address assetAddress = assetAddress_;
            uint8 i = i_;
            uint256 qTP = qTP_;
            uint256 qAssetUsed = qAssetMax_ - assetUnused;
            emit TPSwappedForTCWithWrapper(assetAddress, i, sender_, recipient_, qTP, qTCMinted, qAssetUsed);
=======
            emit TPSwappedWithWrapper(assetAddress, iFrom, iTo, sender_, recipient_, qTP, qAssetUsed);
>>>>>>> de28f590
        }
    }

    /**
     * @notice caller sends Asset and recipient receives Wrapped Collateral Asset
     *  Requires prior sender approval of Asset to this contract
     * @param assetAddress_ Asset contract address
     * @param qAsset_ amount of Asset to be Wrapped
     * @param sender_ address who sends the Asset
     * @param recipient_ address who receives the Wrapped Collateral Asset
     * @return wcaTokenWrapped amount of Wrapped Collateral Asset minted to the recipient
     */
    function _wrapTo(
        address assetAddress_,
        uint256 qAsset_,
        address sender_,
        address recipient_
    ) internal returns (uint256 wcaTokenWrapped) {
        wcaTokenWrapped = _convertAssetToToken(assetAddress_, qAsset_);
        wcaToken.mint(recipient_, wcaTokenWrapped);

        // transfer asset from sender to this contract
        SafeERC20.safeTransferFrom(IERC20(assetAddress_), sender_, address(this), qAsset_);
        return wcaTokenWrapped;
    }

    /**
     * @notice given an amount of wrapped tokens `wcaTokenAmount_`, converts to the equivalent value
     * in the given `assetAddress_` and transfer it to the `recipient_` address
     * @param assetAddress_ Asset contract address
     * @param wcaTokenAmount_ amount of wrapped tokens
     * @param qAssetMin_ minimum amount of Asset that expects to be received
     * @param sender_ address who sends the Wrapped Collateral Asset
     * @param recipient_ address who receives the Asset
     * @return assetAmount amount of Asset redeemed to the recipient
     */
    function _unwrapTo(
        address assetAddress_,
        uint256 wcaTokenAmount_,
        uint256 qAssetMin_,
        address sender_,
        address recipient_
    ) internal returns (uint256 assetAmount) {
        // calculate the equivalent amount of Asset
        assetAmount = _convertTokenToAsset(assetAddress_, wcaTokenAmount_);
        if (assetAmount < qAssetMin_) revert QacBelowMinimumRequired(qAssetMin_, assetAmount);
        // burns the wcaToken for this user, will fail if insufficient funds
        wcaToken.burn(sender_, wcaTokenAmount_);
        // transfer Asset to the recipient, will fail if not enough assetAmount
        SafeERC20.safeTransfer(IERC20(assetAddress_), recipient_, assetAmount);
        return assetAmount;
    }

    // ------- Public Functions -------

    /**
     * @notice get wrapped token price
     * @return tokenPrice [PREC]
     */
    function getTokenPrice() public view returns (uint256 tokenPrice) {
        uint256 tokenTotalSupply = wcaToken.totalSupply();
        if (tokenTotalSupply == 0) return ONE;
        uint256 assetsLength = assets.length;
        uint256 totalCurrency;
        // loop through all assets to calculate the total amount of currency held
        for (uint8 i = 0; i < assetsLength; i = unchecked_inc(i)) {
            IERC20 asset = assets[i];
            // get asset balance
            uint256 assetBalance = asset.balanceOf(address(this));
            // multiply by actual asset price and add to the accumulated total currency
            // [PREC] = [N] * [PREC]
            totalCurrency += assetBalance * _getAssetPrice(address(asset));
        }
        // [PREC] = [PREC] / [N]
        return totalCurrency / tokenTotalSupply;
    }

    // ------- External Functions -------

    /**
     * @notice given an amount of wrapped tokens `wcaTokenAmount_`, converts to the equivalent value
     * in the given `assetAddress_` and transfer it to the `recipient_` address
     * @param assetAddress_ Asset contract address
     * @param wcaTokenAmount_ amount of wrapped tokens
     * @param qAssetMin_ minimum expected Asset amount to be received
     * @param recipient_ address who receives the Asset
     */
    function unwrapTo(
        address assetAddress_,
        uint256 wcaTokenAmount_,
        uint256 qAssetMin_,
        address recipient_
    ) external validAsset(assetAddress_) {
        _unwrapTo(assetAddress_, wcaTokenAmount_, qAssetMin_, msg.sender, recipient_);
    }

    /**
     * @notice adds an asset to the whitelist, or modifies PriceProvider if already exists
     * @param asset_ Asset contract address
     * @param priceProvider_ Asset Price Provider contract address
     */
    function addOrEditAsset(IERC20 asset_, IPriceProvider priceProvider_) external onlyAuthorizedChanger {
        // verifies it is a valid priceProvider
        (, bool has) = priceProvider_.peek();
        if (!has) revert InvalidAddress();
        if (!assetIndex[address(asset_)].exists) {
            assetIndex[address(asset_)] = AssetIndex({ index: uint8(assets.length), exists: true });
            assets.push(asset_);
        }
        priceProviderMap[address(asset_)] = priceProvider_;
        emit AssetModified(address(asset_), address(priceProvider_));
    }

    /**
     * @notice caller sends Asset and receives Collateral Token
        Requires prior sender approval of Asset to this contract 
     * @param assetAddress_ Asset contract address
     * @param qTC_ amount of Collateral Token to mint
     * @param qAssetMax_ maximum amount of Asset that can be spent
     */
    function mintTC(address assetAddress_, uint256 qTC_, uint256 qAssetMax_) external {
        _mintTCto(assetAddress_, qTC_, qAssetMax_, msg.sender, msg.sender);
    }

    /**
     * @notice caller sends Asset and recipient receives Collateral Token
        Requires prior sender approval of Asset to this contract 
     * @param assetAddress_ Asset contract address
     * @param qTC_ amount of Collateral Token to mint
     * @param qAssetMax_ maximum amount of Asset that can be spent
     * @param recipient_ address who receives the Collateral Token
     */
    function mintTCto(address assetAddress_, uint256 qTC_, uint256 qAssetMax_, address recipient_) external {
        _mintTCto(assetAddress_, qTC_, qAssetMax_, msg.sender, recipient_);
    }

    /**
     * @notice caller sends Collateral Token and receives Asset
        Requires prior sender approval of Collateral Token to this contract 
     * @param assetAddress_ Asset contract address
     * @param qTC_ amount of Collateral Token to redeem
     * @param qAssetMin_ minimum amount of Asset that sender expects to receive
     */
    function redeemTC(address assetAddress_, uint256 qTC_, uint256 qAssetMin_) external {
        _redeemTCto(assetAddress_, qTC_, qAssetMin_, msg.sender, msg.sender);
    }

    /**
     * @notice caller sends Collateral Token and recipient receives Asset
        Requires prior sender approval of Collateral Token to this contract 
     * @param assetAddress_ Asset contract address
     * @param qTC_ amount of Collateral Token to redeem
     * @param qAssetMin_ minimum amount of Asset that `recipient_` expects to receive
     * @param recipient_ address who receives the Asset
     */
    function redeemTCto(address assetAddress_, uint256 qTC_, uint256 qAssetMin_, address recipient_) external {
        _redeemTCto(assetAddress_, qTC_, qAssetMin_, msg.sender, recipient_);
    }

    /**
     * @notice caller sends Asset and receives Collateral Token
        Requires prior sender approval of Asset to this contract 
     * @param assetAddress_ Asset contract address
     * @param i_ Pegged Token index
     * @param qTP_ amount of Collateral Token to mint
     * @param qAssetMax_ maximum amount of Asset that can be spent
     */
    function mintTP(address assetAddress_, uint8 i_, uint256 qTP_, uint256 qAssetMax_) external {
        _mintTPto(assetAddress_, i_, qTP_, qAssetMax_, msg.sender, msg.sender);
    }

    /**
     * @notice caller sends Asset and recipient receives Collateral Token
        Requires prior sender approval of Asset to this contract 
     * @param assetAddress_ Asset contract address
     * @param i_ Pegged Token index
     * @param qTP_ amount of Collateral Token to mint
     * @param qAssetMax_ maximum amount of Asset that can be spent
     * @param recipient_ address who receives the Collateral Token
     */
    function mintTPto(address assetAddress_, uint8 i_, uint256 qTP_, uint256 qAssetMax_, address recipient_) external {
        _mintTPto(assetAddress_, i_, qTP_, qAssetMax_, msg.sender, recipient_);
    }

    /**
     * @notice caller sends Pegged Token and receives Asset
        Requires prior sender approval of Pegged Token to this contract 
     * @param assetAddress_ Asset contract address
     * @param i_ Pegged Token index
     * @param qTP_ amount of Pegged Token to redeem
     * @param qAssetMin_ minimum Asset amount that sender expects to be received
     */
    function redeemTP(address assetAddress_, uint8 i_, uint256 qTP_, uint256 qAssetMin_) external {
        _redeemTPto(assetAddress_, i_, qTP_, qAssetMin_, msg.sender, msg.sender, false);
    }

    /**
     * @notice caller sends Pegged Token and recipient receives Asset
        Requires prior sender approval of Pegged Token to this contract 
     * @param assetAddress_ Asset contract address
     * @param i_ Pegged Token index
     * @param qTP_ amount of Pegged Token to redeem
     * @param qAssetMin_ minimum amount of Asset that `recipient_` expects to receive
     * @param recipient_ address who receives the Asset
     */
    function redeemTPto(
        address assetAddress_,
        uint8 i_,
        uint256 qTP_,
        uint256 qAssetMin_,
        address recipient_
    ) external {
        _redeemTPto(assetAddress_, i_, qTP_, qAssetMin_, msg.sender, recipient_, false);
    }

    /**
     * @notice on liquidation, caller claims all Pegged Token `i_` and receives Asset
        Requires prior sender approval of Pegged Token to this contract 
     * @param assetAddress_ Asset contract address
     * @param i_ Pegged Token index
     */
    function liqRedeemTP(address assetAddress_, uint8 i_) external {
        // qTP = 0 as it's calculated internally, liqRedeem = true
        _redeemTPto(assetAddress_, i_, 0, 0, msg.sender, msg.sender, true);
    }

    /**
     * @notice on liquidation, caller sends Pegged Token and recipient receives Asset
        Requires prior sender approval of Pegged Token to this contract 
     * @param assetAddress_ Asset contract address
     * @param i_ Pegged Token index
     * @param recipient_ address who receives the Asset
     */
    function liqRedeemTPto(address assetAddress_, uint8 i_, address recipient_) external {
        // qTP = 0 as it's calculated internally, liqRedeem = true
        _redeemTPto(assetAddress_, i_, 0, 0, msg.sender, recipient_, true);
    }

    /**
     * @notice caller sends Asset and receives Collateral Token and Pegged Token
     *  Requires prior sender approval of Collateral Asset to this contract
     *  This operation is done without checking coverage
     *  Collateral Token and Pegged Token are minted in equivalent proportions so that its price
     *  and global coverage are not modified.
     *  Reverts if qAC sent are insufficient.
     * @param assetAddress_ Asset contract address
     * @param i_ Pegged Token index
     * @param qTP_ amount of Pegged Token to mint
     * @param qAssetMax_ maximum amount of Asset that can be spent
     */
    function mintTCandTP(address assetAddress_, uint8 i_, uint256 qTP_, uint256 qAssetMax_) external {
        _mintTCandTPto(assetAddress_, i_, qTP_, qAssetMax_, msg.sender, msg.sender);
    }

    /**
     * @notice caller sends Asset and recipient receives Collateral Token and Pegged Token
     *  Requires prior sender approval of Collateral Asset to this contract
     *  This operation is done without checking coverage
     *  Collateral Token and Pegged Token are minted in equivalent proportions so that its price
     *  and global coverage are not modified.
     *  Reverts if qAC sent are insufficient.
     * @param assetAddress_ Asset contract address
     * @param i_ Pegged Token index
     * @param qTP_ amount of Pegged Token to mint
     * @param qAssetMax_ maximum amount of Asset that can be spent
     * @param recipient_ address who receives the Collateral Token and Pegged Token
     */
    function mintTCandTPto(
        address assetAddress_,
        uint8 i_,
        uint256 qTP_,
        uint256 qAssetMax_,
        address recipient_
    ) external {
        _mintTCandTPto(assetAddress_, i_, qTP_, qAssetMax_, msg.sender, recipient_);
    }

    /**
     * @notice caller sends Collateral Token and Pegged Token and receives Assets
     *  Requires prior sender approval of Collateral Token and Pegged Token to this contract
     *  This operation is done without checking coverage
     *  Collateral Token and Pegged Token are redeemed in equivalent proportions so that its price
     *  and global coverage are not modified.
     *  Reverts if qTP sent are insufficient.
     * @param assetAddress_ Asset contract address
     * @param i_ Pegged Token index
     * @param qTC_ maximum amount of Collateral Token to redeem
     * @param qTP_ maximum amount of Pegged Token to redeem
     * @param qAssetMin_ minimum amount of Asset that the sender expects to receive
     */
    function redeemTCandTP(address assetAddress_, uint8 i_, uint256 qTC_, uint256 qTP_, uint256 qAssetMin_) external {
        _redeemTCandTPto(assetAddress_, i_, qTC_, qTP_, qAssetMin_, msg.sender, msg.sender);
    }

    /**
     * @notice caller sends Collateral Token and Pegged Token and recipient receives Assets
     *  Requires prior sender approval of Collateral Token and Pegged Token to this contract
     *  This operation is done without checking coverage
     *  Collateral Token and Pegged Token are redeemed in equivalent proportions so that its price
     *  and global coverage are not modified.
     *  Reverts if qTP sent are insufficient.
     * @param assetAddress_ Asset contract address
     * @param i_ Pegged Token index
     * @param qTC_ maximum amount of Collateral Token to redeem
     * @param qTP_ maximum amount of Pegged Token to redeem
     * @param qAssetMin_ minimum amount of Asset that `recipient_` expects to receive
     * @param recipient_ address who receives the Asset
     */
    function redeemTCandTPto(
        address assetAddress_,
        uint8 i_,
        uint256 qTC_,
        uint256 qTP_,
        uint256 qAssetMin_,
        address recipient_
    ) external {
        _redeemTCandTPto(assetAddress_, i_, qTC_, qTP_, qAssetMin_, msg.sender, recipient_);
    }

    /**
     * @notice caller sends a Pegged Token and receives another one
     *  Requires prior sender approval of Pegged Token and Asset to this contract
     * @param assetAddress_ Asset contract address
     * @param iFrom_ owned Pegged Token index
     * @param iTo_ target Pegged Token index
     * @param qTP_ amount of owned Pegged Token to swap
     * @param qTPmin_ minimum amount of target Pegged Token that the sender expects to receive
     * @param qAssetMax_ maximum amount of Asset that can be spent in fees and interests
     */
    function swapTPforTP(
        address assetAddress_,
        uint8 iFrom_,
        uint8 iTo_,
        uint256 qTP_,
        uint256 qTPmin_,
        uint256 qAssetMax_
    ) external {
        _swapTPforTPto(assetAddress_, iFrom_, iTo_, qTP_, qTPmin_, qAssetMax_, msg.sender, msg.sender);
    }

    /**
     * @notice caller sends a Pegged Token and recipient receives another one
     *  Requires prior sender approval of Pegged Token and Asset to this contract
     * @param assetAddress_ Asset contract address
     * @param iFrom_ owned Pegged Token index
     * @param iTo_ target Pegged Token index
     * @param qTP_ amount of owned Pegged Token to swap
     * @param qTPmin_ minimum amount of target Pegged Token that `recipient_` expects to receive
     * @param qAssetMax_ maximum amount of Asset that can be spent in fees and interests
     * @param recipient_ address who receives the target Pegged Token
     */
    function swapTPforTPto(
        address assetAddress_,
        uint8 iFrom_,
        uint8 iTo_,
        uint256 qTP_,
        uint256 qTPmin_,
        uint256 qAssetMax_,
        address recipient_
    ) external {
        _swapTPforTPto(assetAddress_, iFrom_, iTo_, qTP_, qTPmin_, qAssetMax_, msg.sender, recipient_);
    }

    /**
     * @notice caller sends a Pegged Token and receives Collateral Token
     *  Requires prior sender approval of Pegged Token and Asset to this contract
     * @param assetAddress_ Asset contract address
     * @param i_ Pegged Token index
     * @param qTP_ amount of Pegged Token to swap
     * @param qTCmin_ minimum amount of Collateral Token that the sender expects to receive
     * @param qAssetMax_ maximum amount of Asset that can be spent in fees and interests
     */
    function swapTPforTC(address assetAddress_, uint8 i_, uint256 qTP_, uint256 qTCmin_, uint256 qAssetMax_) external {
        _swapTPforTCto(assetAddress_, i_, qTP_, qTCmin_, qAssetMax_, msg.sender, msg.sender);
    }

    /**
     * @notice caller sends a Pegged Token and recipient receives Collateral Token
     *  Requires prior sender approval of Pegged Token and Asset to this contract
     * @param assetAddress_ Asset contract address
     * @param i_ Pegged Token index
     * @param qTP_ amount of Pegged Token to swap
     * @param qTCmin_ minimum amount of Collateral Token that `recipient_` expects to receive
     * @param qAssetMax_ maximum amount of Asset that can be spent in fees and interests
     * @param recipient_ address who receives the Collateral Token
     */
    function swapTPforTCto(
        address assetAddress_,
        uint8 i_,
        uint256 qTP_,
        uint256 qTCmin_,
        uint256 qAssetMax_,
        address recipient_
    ) external {
        _swapTPforTCto(assetAddress_, i_, qTP_, qTCmin_, qAssetMax_, msg.sender, recipient_);
    }

    /*
     * @dev This empty reserved space is put in place to allow future versions to add new
     * variables without shifting down storage in the inheritance chain.
     * See https://docs.openzeppelin.com/contracts/4.x/upgradeable#storage_gaps
     */
    uint256[50] private __gap;
}<|MERGE_RESOLUTION|>--- conflicted
+++ resolved
@@ -50,9 +50,6 @@
         uint256 qTP_,
         uint256 qAsset_
     );
-<<<<<<< HEAD
-    event TPSwappedForTP(
-=======
     event TCandTPRedeemedWithWrapper(
         address asset_,
         uint8 indexed i_,
@@ -62,8 +59,7 @@
         uint256 qTP_,
         uint256 qAsset_
     );
-    event TPSwappedWithWrapper(
->>>>>>> de28f590
+    event TPSwappedForTPWithWrapper(
         address asset_,
         uint8 indexed iFrom_,
         uint8 iTo_,
@@ -414,11 +410,7 @@
         {
             address assetAddress = assetAddress_;
             uint256 qTC = qTC_;
-<<<<<<< HEAD
-            emit TCandTPRedeemed(assetAddress, i_, sender_, recipient_, qTC, qTPRedeemed, assetRedeemed);
-=======
-            emit TCandTPRedeemedWithWrapper(assetAddress, i_, sender_, recipient_, qTC, qTPtoRedeem, assetRedeemed);
->>>>>>> de28f590
+            emit TCandTPRedeemedWithWrapper(assetAddress, i_, sender_, recipient_, qTC, qTPRedeemed, assetRedeemed);
         }
     }
 
@@ -469,8 +461,7 @@
             uint8 iTo = iTo_;
             uint256 qTP = qTP_;
             uint256 qAssetUsed = qAssetMax_ - assetUnused;
-<<<<<<< HEAD
-            emit TPSwappedForTP(assetAddress, iFrom, iTo, sender_, recipient_, qTP, qTPMinted, qAssetUsed);
+            emit TPSwappedForTPWithWrapper(assetAddress, iFrom, iTo, sender_, recipient_, qTP, qTPMinted, qAssetUsed);
         }
     }
 
@@ -494,7 +485,7 @@
         address sender_,
         address recipient_
     ) internal validAsset(assetAddress_) {
-        uint256 wcaMinted = _wrapFromAssetTo(assetAddress_, qAssetMax_, sender_, address(this));
+        uint256 wcaMinted = _wrapTo(assetAddress_, qAssetMax_, sender_, address(this));
         // get Pegged Token contract address
         IERC20Upgradeable tpToken = mocCore.tpTokens(i_);
         // transfer Pegged Token from sender to this address
@@ -504,7 +495,7 @@
         // send back Asset unused to the sender
         // we pass '0' to qAssetMin parameter because we check when minting how much is the maximum
         // that can be spent
-        uint256 assetUnused = _unwrapToAssetTo(assetAddress_, wcaUnused, 0, address(this), sender_);
+        uint256 assetUnused = _unwrapTo(assetAddress_, wcaUnused, 0, address(this), sender_);
         // inside a block to avoid stack too deep error
         {
             address assetAddress = assetAddress_;
@@ -512,9 +503,6 @@
             uint256 qTP = qTP_;
             uint256 qAssetUsed = qAssetMax_ - assetUnused;
             emit TPSwappedForTCWithWrapper(assetAddress, i, sender_, recipient_, qTP, qTCMinted, qAssetUsed);
-=======
-            emit TPSwappedWithWrapper(assetAddress, iFrom, iTo, sender_, recipient_, qTP, qAssetUsed);
->>>>>>> de28f590
         }
     }
 
