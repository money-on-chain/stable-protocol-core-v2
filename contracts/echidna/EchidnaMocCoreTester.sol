pragma solidity ^0.8.17;

import "../collateral/collateralBag/MocCAWrapper.sol";
import "../collateral/rc20/MocCARC20.sol";
import "../tokens/MocTC.sol";
import "../tokens/MocRC20.sol";
import "../mocks/upgradeability/GovernorMock.sol";
import "../mocks/ERC20Mock.sol";
import "../mocks/PriceProviderMock.sol";
import "../interfaces/IPriceProvider.sol";
import "@openzeppelin/contracts/proxy/ERC1967/ERC1967Proxy.sol";
import "hardhat/console.sol";

contract EchidnaMocCoreTester {
    uint256 internal constant PRECISION = 10 ** 18;
    uint256 internal constant UINT256_MAX = ~uint256(0);

    uint256 internal constant MAX_PEGGED_TOKENS = 5;
    uint256 internal constant MAX_PRICE = (10 ** 10) * PRECISION;

    MocCARC20 internal mocCARC20;
    GovernorMock internal governor;
    MocTC internal tcToken;
    ERC20Mock internal acToken;
    address internal mocFeeFlow;
    address internal mocAppreciationBeneficiary;

    uint256 internal totalPeggedTokensAdded;

    struct TCData {
        uint256 coverage;
        uint256 tcPrice;
        uint256 acBalanceSender;
        uint256 acBalanceMocFlow;
        uint256 tcBalanceSender;
    }

    struct TPData {
        uint256 coverage;
        uint256 tpPrice;
        uint256 acBalanceSender;
        uint256 acBalanceMocFlow;
        uint256 tpBalanceSender;
    }

    constructor() payable {
        mocFeeFlow = address(1);
        mocAppreciationBeneficiary = address(2);
        governor = new GovernorMock();
        acToken = new ERC20Mock();
        tcToken = MocTC(_deployProxy(address(new MocTC())));
        mocCARC20 = MocCARC20(_deployProxy(address(new MocCARC20())));

        // initialize Collateral Token
        tcToken.initialize("TCToken", "TC", address(mocCARC20), governor);

        // initialize mocCore
        MocBaseBucket.InitializeBaseBucketParams memory initializeBaseBucketParams = MocBaseBucket
            .InitializeBaseBucketParams({
                tcTokenAddress: address(tcToken),
                mocFeeFlowAddress: mocFeeFlow,
                mocAppreciationBeneficiaryAddress: mocAppreciationBeneficiary,
                protThrld: 2 * PRECISION,
                liqThrld: 1 * PRECISION,
                feeRetainer: (2 * PRECISION) / 10, // 20%
                tcMintFee: (5 * PRECISION) / 100, // 5%
                tcRedeemFee: (5 * PRECISION) / 100, // 5%
                swapTPforTPFee: (1 * PRECISION) / 100, // 1%
                swapTPforTCFee: (1 * PRECISION) / 100, // 1%
                swapTCforTPFee: (1 * PRECISION) / 100, // 1%
                redeemTCandTPFee: (8 * PRECISION) / 100, // 8%
                mintTCandTPFee: (8 * PRECISION) / 100, // 8%
                successFee: (1 * PRECISION) / 10, // 10%
                appreciationFactor: (5 * PRECISION) / 10 // 50%
            });
        MocCore.InitializeCoreParams memory initializeCoreParams = MocCore.InitializeCoreParams({
            initializeBaseBucketParams: initializeBaseBucketParams,
            governorAddress: address(governor),
            pauserAddress: msg.sender,
            emaCalculationBlockSpan: 1 days,
            bes: 30 days
        });
        MocCARC20.InitializeParams memory initializeParams = MocCARC20.InitializeParams({
            initializeCoreParams: initializeCoreParams,
            acTokenAddress: address(acToken)
        });
        mocCARC20.initialize(initializeParams);

        // add a Pegged Token
        MocCore.PeggedTokenParams memory peggedTokenParams = MocCore.PeggedTokenParams({
            tpTokenAddress: address(0),
            priceProviderAddress: address(0),
            tpCtarg: 5 * PRECISION,
            tpMintFee: (5 * PRECISION) / 100, // 5%
            tpRedeemFee: (5 * PRECISION) / 100, // 5%
            tpEma: 212 * PRECISION,
            tpEmaSf: (5 * PRECISION) / 100 // 0.05
        });
        addPeggedToken(peggedTokenParams, 235 ether);

        // mint all Collateral Asset to echidna
        acToken.mint(address(this), UINT256_MAX - acToken.totalSupply());

        // mint TC tokens to echidna
        acToken.approve(address(mocCARC20), 30000 ether);
        mocCARC20.mintTC(3000 ether, 30000 ether);

        // mint TP 0 tokens to echidna
        acToken.approve(address(mocCARC20), 1000 ether);
        mocCARC20.mintTP(0, 23500 ether, 1000 ether);
    }

    function addPeggedToken(MocCore.PeggedTokenParams memory peggedTokenParams_, uint256 price_) public {
        require(totalPeggedTokensAdded < MAX_PEGGED_TOKENS, "max TP already added");
        MocRC20 tpToken = MocRC20(_deployProxy(address(new MocRC20())));
        // initialize Pegged Token
        tpToken.initialize("TPToken", "TP", address(mocCARC20), governor);
        peggedTokenParams_.tpTokenAddress = address(tpToken);
        price_ %= MAX_PRICE;
        peggedTokenParams_.priceProviderAddress = address(new PriceProviderMock(price_));
        mocCARC20.addPeggedToken(peggedTokenParams_);
        totalPeggedTokensAdded++;
    }

    function pokePrice(uint256 i_, uint256 price_) public {
        price_ %= MAX_PRICE;
        (, IPriceProvider priceProvider) = mocCARC20.pegContainer(i_ % totalPeggedTokensAdded);
        PriceProviderMock(address(priceProvider)).poke(price_);
    }

    function mintTC(uint256 qTC_, uint256 qACmax_) public {
        if (qACmax_ > 0) {
            uint256 qACmaxIncludingFee = qACmax_ * (PRECISION + mocCARC20.tcMintFee());
            // approve tokens to MocCore
            acToken.approve(address(mocCARC20), qACmaxIncludingFee);
            TCData memory tcDataBefore = _getTCData();
            // we don't want to revert if echidna sends insufficient qAC
            qTC_ = qTC_ % ((qACmax_ * PRECISION) / tcDataBefore.tcPrice);
            bool shouldRevert = tcDataBefore.coverage < mocCARC20.protThrld();
            bool reverted;
            try mocCARC20.mintTC(qTC_, qACmaxIncludingFee) returns (uint256 qACspent) {
                TCData memory tcDataAfter = _getTCData();
                uint256 qACusedToMint = (qTC_ * tcDataBefore.tcPrice) / PRECISION;
                uint256 fee = (qACusedToMint * mocCARC20.tcMintFee() * (PRECISION - mocCARC20.feeRetainer())) /
                    (PRECISION * PRECISION);

                // assert: qACspent should be qACusedToMint + qAC fee
                assert(qACspent == (qACusedToMint * (PRECISION + mocCARC20.tcMintFee())) / PRECISION);
                // assert: echidna AC balance should decrease by qAC spent
                assert(tcDataAfter.acBalanceSender == tcDataBefore.acBalanceSender - qACspent);
                // assert: Moc Flow balance should increase by qAC fee
                // use tolerance 1 because possible rounding errors
                assert(tcDataAfter.acBalanceMocFlow - tcDataBefore.acBalanceMocFlow - fee <= 1);
                // assert: echidna TC balance should increase by qTC
                assert(tcDataAfter.tcBalanceSender == tcDataBefore.tcBalanceSender + qTC_);
                // assert: during mintTC operation coverage always should increase
                assert(tcDataAfter.coverage >= tcDataBefore.coverage);
                // assert: after mintTC operation coverage always should be above protected threshold
                assert(tcDataAfter.coverage >= mocCARC20.protThrld());
                // assert: if mintTC should revert
                assert(!shouldRevert);
            } catch {
                reverted = true;
            }
            if (shouldRevert) assert(reverted);
        }
    }

    function redeemTC(uint256 qTC_) public {
        TCData memory tcDataBefore = _getTCData();
        if (tcDataBefore.tcBalanceSender > 0) {
            // we don't want to revert if echidna tries to redeem qTC that don´t have
            qTC_ = (qTC_ % tcDataBefore.tcBalanceSender) + 1;
            bool shouldRevert = tcDataBefore.coverage < mocCARC20.calcCtargemaCA() ||
                qTC_ > mocCARC20.getTCAvailableToRedeem();
            bool reverted;
            // qACmin_ = 0 because we don't want to revert if echidna asks for more qAC
            try mocCARC20.redeemTC(qTC_, 0) returns (uint256 qACRedeemed) {
                TCData memory tcDataAfter = _getTCData();
                uint256 qACTotalRedeemed = (qTC_ * tcDataBefore.tcPrice) / PRECISION;
                uint256 fee = (qACTotalRedeemed * mocCARC20.tcRedeemFee() * (PRECISION - mocCARC20.feeRetainer())) /
                    (PRECISION * PRECISION);
                // assert: qACRedeemed should be equal to qACTotalRedeemed - qAC fee
                assert(qACRedeemed - (qACTotalRedeemed * (PRECISION - mocCARC20.tcRedeemFee())) / PRECISION <= 1);
                // assert: echidna AC balance should increase by qAC redeemed
                assert(tcDataAfter.acBalanceSender == tcDataBefore.acBalanceSender + qACRedeemed);
                // assert: Moc Flow balance should increase by qAC fee
                // use tolerance 1 because possible rounding errors
                assert(tcDataAfter.acBalanceMocFlow - tcDataBefore.acBalanceMocFlow - fee <= 1);
                // assert: echidna TC balance should decrease by qTC
                assert(tcDataAfter.tcBalanceSender == tcDataBefore.tcBalanceSender - qTC_);
                // assert: during redeemTC operation coverage always should decrease
                assert(tcDataBefore.coverage >= tcDataAfter.coverage);
                // assert: after redeemTC operation coverage always should be above ctargemaCA
                assert(tcDataAfter.coverage >= mocCARC20.calcCtargemaCA());
                // assert: if redeemTC should revert
                assert(!shouldRevert);
            } catch {
                reverted = true;
            }
            if (shouldRevert) assert(reverted);
        }
    }

    function mintTP(uint256 i_, uint256 qTP_, uint256 qACmax_) public {
        if (qACmax_ > 0) {
            i_ = i_ % totalPeggedTokensAdded;
            uint256 qACmaxIncludingFee = qACmax_ * (PRECISION + mocCARC20.tpMintFee(i_));
            // approve tokens to MocCore
            acToken.approve(address(mocCARC20), qACmaxIncludingFee);
            TPData memory tpDataBefore = _getTPData(i_);
            // we don't want to revert if echidna sends insufficient qAC
            qTP_ = qTP_ % ((qACmax_ * tpDataBefore.tpPrice) / PRECISION);
            bool shouldRevert = tpDataBefore.coverage < mocCARC20.calcCtargemaCA() ||
                qTP_ > mocCARC20.getTPAvailableToMint(i_);
            bool reverted;
            try mocCARC20.mintTP(0, qTP_, qACmaxIncludingFee) returns (uint256 qACspent) {
                TPData memory tpDataAfter = _getTPData(i_);
                uint256 qACusedToMint = (qTP_ * PRECISION) / tpDataBefore.tpPrice;
                uint256 fee = (qACusedToMint * mocCARC20.tpMintFee(i_) * (PRECISION - mocCARC20.feeRetainer())) /
                    (PRECISION * PRECISION);

                // assert: qACspent should be qACusedToMint + qAC fee
                assert(qACspent == (qACusedToMint * (PRECISION + mocCARC20.tpMintFee(i_))) / PRECISION);
                // assert: echidna AC balance should decrease by qAC spent
                assert(tpDataAfter.acBalanceSender == tpDataBefore.acBalanceSender - qACspent);
                // assert: Moc Flow balance should increase by qAC fee
                // use tolerance 1 because possible rounding errors
                assert(tpDataAfter.acBalanceMocFlow - tpDataBefore.acBalanceMocFlow - fee <= 1);
                // assert: echidna TP balance should increase by qTP
                assert(tpDataAfter.tpBalanceSender == tpDataBefore.tpBalanceSender + qTP_);
                // assert: during mintTP operation coverage always should decrease
                assert(tpDataBefore.coverage >= tpDataAfter.coverage);
                // assert: after mintTP operation coverage always should be above ctargemaCA
                assert(tpDataAfter.coverage >= mocCARC20.calcCtargemaCA());
                // assert: if mintTP should revert
<<<<<<< HEAD
                assert(!shouldRevert);
            } catch {
                reverted = true;
            }
            if (shouldRevert) assert(reverted);
        }
    }

    function redeemTP(uint256 i_, uint256 qTP_) public {
        TPData memory tpDataBefore = _getTPData(i_);
        if (tpDataBefore.tpBalanceSender > 0) {
            i_ = i_ % MAX_PEGGED_TOKENS;
            // we don't want to revert if echidna tries to redeem qTP that don´t have
            qTP_ = (qTP_ % tpDataBefore.tpBalanceSender) + 1;
            bool shouldRevert = tpDataBefore.coverage < mocCARC20.protThrld();
            bool reverted;
            // qACmin_ = 0 because we don't want to revert if echidna asks for more qAC
            try mocCARC20.redeemTP(uint8(i_), qTP_, 0) returns (uint256 qACRedeemed) {
                TPData memory tpDataAfter = _getTPData(i_);
                uint256 qACTotalRedeemed = (qTP_ * PRECISION) / tpDataBefore.tpPrice;
                uint256 fee = (qACTotalRedeemed * mocCARC20.tpRedeemFee(i_) * (PRECISION - mocCARC20.feeRetainer())) /
                    (PRECISION * PRECISION);
                // assert: qACRedeemed should be equal to qACTotalRedeemed - qAC fee
                // use tolerance 1 because possible rounding errors
                assert(qACRedeemed - (qACTotalRedeemed * (PRECISION - mocCARC20.tpRedeemFee(i_))) / PRECISION <= 1);
                // assert: echidna AC balance should decrease by qAC redeemed
                assert(tpDataAfter.acBalanceSender == tpDataBefore.acBalanceSender + qACRedeemed);
                // assert: Moc Flow balance should increase by qAC fee
                // use tolerance 1 because possible rounding errors
                assert(tpDataAfter.acBalanceMocFlow - tpDataBefore.acBalanceMocFlow - fee <= 1);
                // assert: echidna TP balance should decrease by qTP
                assert(tpDataAfter.tpBalanceSender == tpDataBefore.tpBalanceSender - qTP_);
                // assert: during redeemTP operation coverage always should increase
                assert(tpDataAfter.coverage >= tpDataBefore.coverage);
                // assert: after redeemTP operation coverage always should be above protected threshold
                assert(tpDataAfter.coverage >= mocCARC20.protThrld());
                // assert: if redeemTP should revert
=======
>>>>>>> 0b492afe
                assert(!shouldRevert);
            } catch {
                reverted = true;
            }
            if (shouldRevert) assert(reverted);
        }
    }

    function _deployProxy(address implementation) internal returns (address) {
        return address(new ERC1967Proxy(implementation, ""));
    }

    function _getTCData() internal view returns (TCData memory tcData) {
        tcData = TCData({
            coverage: mocCARC20.getCglb(),
            tcPrice: mocCARC20.getPTCac(),
            acBalanceSender: acToken.balanceOf(address(this)),
            acBalanceMocFlow: acToken.balanceOf(mocFeeFlow),
            tcBalanceSender: tcToken.balanceOf(address(this))
        });
    }

    function _getTPData(uint256 i_) internal view returns (TPData memory tpData) {
        tpData = TPData({
            coverage: mocCARC20.getCglb(),
            tpPrice: mocCARC20.getPACtp(uint8(i_)),
            acBalanceSender: acToken.balanceOf(address(this)),
            acBalanceMocFlow: acToken.balanceOf(mocFeeFlow),
            tpBalanceSender: mocCARC20.tpTokens(i_).balanceOf(address(this))
        });
    }
}<|MERGE_RESOLUTION|>--- conflicted
+++ resolved
@@ -234,7 +234,6 @@
                 // assert: after mintTP operation coverage always should be above ctargemaCA
                 assert(tpDataAfter.coverage >= mocCARC20.calcCtargemaCA());
                 // assert: if mintTP should revert
-<<<<<<< HEAD
                 assert(!shouldRevert);
             } catch {
                 reverted = true;
@@ -272,8 +271,6 @@
                 // assert: after redeemTP operation coverage always should be above protected threshold
                 assert(tpDataAfter.coverage >= mocCARC20.protThrld());
                 // assert: if redeemTP should revert
-=======
->>>>>>> 0b492afe
                 assert(!shouldRevert);
             } catch {
                 reverted = true;
