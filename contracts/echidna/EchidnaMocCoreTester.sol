pragma solidity ^0.8.17;

import "../collateral/collateralBag/MocCAWrapper.sol";
import "../collateral/rc20/MocCARC20.sol";
import "../tokens/MocTC.sol";
import "../tokens/MocRC20.sol";
import "../mocks/upgradeability/GovernorMock.sol";
import "../mocks/ERC20Mock.sol";
import "../mocks/PriceProviderMock.sol";
import "../interfaces/IPriceProvider.sol";
import "@openzeppelin/contracts/proxy/ERC1967/ERC1967Proxy.sol";
import "hardhat/console.sol";

contract EchidnaMocCoreTester {
    uint256 internal constant PRECISION = 10 ** 18;
    uint256 internal constant UINT256_MAX = ~uint256(0);

<<<<<<< HEAD
    uint256 internal constant MAX_PEGGED_TOKENS = 5;
=======
    uint256 internal constant MAX_PEGGED_TOKENS = 15;
    uint256 internal constant MAX_PRICE = (10 ** 10) * PRECISION;
>>>>>>> 16bbdcef

    MocCARC20 internal mocCARC20;
    GovernorMock internal governor;
    MocTC internal tcToken;
    ERC20Mock internal acToken;
    address internal mocFeeFlow;
    address internal mocAppreciationBeneficiary;

    uint256 internal totalPeggedTokensAdded;

    struct TCData {
        uint256 coverage;
        uint256 tcPrice;
        uint256 acBalanceSender;
        uint256 acBalanceMocFlow;
        uint256 tcBalanceSender;
    }

    struct TPData {
        uint256 coverage;
        uint256 tpPrice;
        uint256 acBalanceSender;
        uint256 acBalanceMocFlow;
        uint256 tpBalanceSender;
    }

    constructor() payable {
        mocFeeFlow = address(1);
        mocAppreciationBeneficiary = address(2);
        governor = new GovernorMock();
        acToken = new ERC20Mock();
        tcToken = MocTC(_deployProxy(address(new MocTC())));
        mocCARC20 = MocCARC20(_deployProxy(address(new MocCARC20())));

        // initialize Collateral Token
        tcToken.initialize("TCToken", "TC", address(mocCARC20), governor);

        // initialize mocCore
        MocBaseBucket.InitializeBaseBucketParams memory initializeBaseBucketParams = MocBaseBucket
            .InitializeBaseBucketParams({
                tcTokenAddress: address(tcToken),
                mocFeeFlowAddress: mocFeeFlow,
                mocAppreciationBeneficiaryAddress: mocAppreciationBeneficiary,
                protThrld: 2 * PRECISION,
                liqThrld: 1 * PRECISION,
                feeRetainer: (2 * PRECISION) / 10, // 20%
                tcMintFee: (5 * PRECISION) / 100, // 5%
                tcRedeemFee: (5 * PRECISION) / 100, // 5%
                swapTPforTPFee: (1 * PRECISION) / 100, // 1%
                swapTPforTCFee: (1 * PRECISION) / 100, // 1%
                swapTCforTPFee: (1 * PRECISION) / 100, // 1%
                redeemTCandTPFee: (8 * PRECISION) / 100, // 8%
                mintTCandTPFee: (8 * PRECISION) / 100, // 8%
                successFee: (1 * PRECISION) / 10, // 10%
                appreciationFactor: (5 * PRECISION) / 10 // 50%
            });
        MocCore.InitializeCoreParams memory initializeCoreParams = MocCore.InitializeCoreParams({
            initializeBaseBucketParams: initializeBaseBucketParams,
            governorAddress: address(governor),
            pauserAddress: msg.sender,
            emaCalculationBlockSpan: 1 days,
            bes: 30 days
        });
        MocCARC20.InitializeParams memory initializeParams = MocCARC20.InitializeParams({
            initializeCoreParams: initializeCoreParams,
            acTokenAddress: address(acToken)
        });
        mocCARC20.initialize(initializeParams);

        // add a Pegged Token
        MocCore.PeggedTokenParams memory peggedTokenParams = MocCore.PeggedTokenParams({
            tpTokenAddress: address(0),
            priceProviderAddress: address(0),
            tpCtarg: 5 * PRECISION,
            tpMintFee: (5 * PRECISION) / 100, // 5%
            tpRedeemFee: (5 * PRECISION) / 100, // 5%
            tpEma: 212 * PRECISION,
            tpEmaSf: (5 * PRECISION) / 100 // 0.05
        });
        addPeggedToken(peggedTokenParams, 235 ether);

        // mint TC tokens to echidna
        acToken.mint(address(this), 30000 ether);
        acToken.approve(address(mocCARC20), 30000 ether);
        mocCARC20.mintTC(3000 ether, 30000 ether);

        // mint TP 0 tokens to echidna
        acToken.mint(address(this), 1000 ether);
        acToken.approve(address(mocCARC20), 1000 ether);
        mocCARC20.mintTP(0, 23500 ether, 1000 ether);
    }

    function addPeggedToken(MocCore.PeggedTokenParams memory peggedTokenParams_, uint256 price_) public {
        require(totalPeggedTokensAdded < MAX_PEGGED_TOKENS, "max TP already added");
        MocRC20 tpToken = MocRC20(_deployProxy(address(new MocRC20())));
        // initialize Pegged Token
        tpToken.initialize("TPToken", "TP", address(mocCARC20), governor);
        peggedTokenParams_.tpTokenAddress = address(tpToken);
        price_ %= MAX_PRICE;
        peggedTokenParams_.priceProviderAddress = address(new PriceProviderMock(price_));
        mocCARC20.addPeggedToken(peggedTokenParams_);
        totalPeggedTokensAdded++;
    }

    function pokePrice(uint256 i_, uint256 price_) public {
        price_ %= MAX_PRICE;
        (, IPriceProvider priceProvider) = mocCARC20.pegContainer(i_ % totalPeggedTokensAdded);
        PriceProviderMock(address(priceProvider)).poke(price_);
    }

    function mintTC(uint256 qTC_, uint256 qACmax_) public {
        if (qACmax_ > 0) {
            uint256 qACmaxIncludingFee = qACmax_ * (PRECISION + mocCARC20.tcMintFee());
            // mint tokens to this contract
            acToken.mint(address(this), qACmaxIncludingFee);
            acToken.increaseAllowance(address(mocCARC20), qACmaxIncludingFee);
            TCData memory tcDataBefore = _getTCData();
            // we don't want to revert if echidna sends insufficient qAC
            qTC_ = qTC_ % ((qACmax_ * PRECISION) / tcDataBefore.tcPrice);
            bool shouldRevert = tcDataBefore.coverage < mocCARC20.protThrld();
            bool reverted;
            try mocCARC20.mintTC(qTC_, qACmaxIncludingFee) returns (uint256 qACspent) {
                TCData memory tcDataAfter = _getTCData();
                uint256 qACusedToMint = (qTC_ * tcDataBefore.tcPrice) / PRECISION;
                uint256 fee = (qACusedToMint * mocCARC20.tcMintFee() * (PRECISION - mocCARC20.feeRetainer())) /
                    (PRECISION * PRECISION);

                // assert: qACspent should be qACusedToMint + qAC fee
                assert(qACspent == (qACusedToMint * (PRECISION + mocCARC20.tcMintFee())) / PRECISION);
                // assert: echidna AC balance should decrease by qAC spent
                assert(tcDataAfter.acBalanceSender == tcDataBefore.acBalanceSender - qACspent);
                // assert: Moc Flow balance should increase by qAC fee
                // use tolerance 1 because possible rounding errors
                assert(tcDataAfter.acBalanceMocFlow - tcDataBefore.acBalanceMocFlow - fee <= 1);
                // assert: echidna TC balance should increase by qTC
                assert(tcDataAfter.tcBalanceSender == tcDataBefore.tcBalanceSender + qTC_);
                // assert: during mintTC operation coverage always should increase
                assert(tcDataAfter.coverage >= tcDataBefore.coverage);
                // assert: after mintTC operation coverage always should be above protected threshold
                assert(tcDataAfter.coverage >= mocCARC20.protThrld());
                // assert: if mintTC should revert
                assert(!shouldRevert);
            } catch {
                reverted = true;
            }
            if (shouldRevert) assert(reverted);
        }
    }

    function redeemTC(uint256 qTC_) public {
        TCData memory tcDataBefore = _getTCData();
        if (tcDataBefore.tcBalanceSender > 0) {
            // we don't want to revert if echidna tries to redeem qTC that don´t have
            qTC_ = (qTC_ % tcDataBefore.tcBalanceSender) + 1;
            bool shouldRevert = tcDataBefore.coverage < mocCARC20.calcCtargemaCA() ||
                qTC_ > mocCARC20.getTCAvailableToRedeem();
            bool reverted;
            // qACmin_ = 0 because we don't want to revert if echidna asks for more qAC
            try mocCARC20.redeemTC(qTC_, 0) returns (uint256 qACRedeemed) {
                TCData memory tcDataAfter = _getTCData();
                uint256 qACTotalRedeemed = (qTC_ * tcDataBefore.tcPrice) / PRECISION;
                uint256 fee = (qACTotalRedeemed * mocCARC20.tcRedeemFee() * (PRECISION - mocCARC20.feeRetainer())) /
                    (PRECISION * PRECISION);
                // assert: qACRedeemed should be equal to qACTotalRedeemed - qAC fee
                assert(qACRedeemed - (qACTotalRedeemed * (PRECISION - mocCARC20.tcRedeemFee())) / PRECISION <= 1);
                // assert: echidna AC balance should increase by qAC redeemed
                assert(tcDataAfter.acBalanceSender == tcDataBefore.acBalanceSender + qACRedeemed);
                // assert: Moc Flow balance should increase by qAC fee
                // use tolerance 1 because possible rounding errors
                assert(tcDataAfter.acBalanceMocFlow - tcDataBefore.acBalanceMocFlow - fee <= 1);
                // assert: echidna TC balance should decrease by qTC
                assert(tcDataAfter.tcBalanceSender == tcDataBefore.tcBalanceSender - qTC_);
                // assert: during redeemTC operation coverage always should decrease
                assert(tcDataBefore.coverage >= tcDataAfter.coverage);
                // assert: after redeemTC operation coverage always should be above ctargemaCA
                assert(tcDataAfter.coverage >= mocCARC20.calcCtargemaCA());
                // assert: if redeemTC should revert
                assert(!shouldRevert);
            } catch {
                reverted = true;
            }
            if (shouldRevert) assert(reverted);
        }
    }

    function mintTP(uint256 i_, uint256 qTP_, uint256 qACmax_) public {
        if (qACmax_ > 0) {
            i_ = i_ % MAX_PEGGED_TOKENS;
            uint256 qACmaxIncludingFee = qACmax_ * (PRECISION + mocCARC20.tpMintFee(i_));
            // mint tokens to this contract
            acToken.mint(address(this), qACmaxIncludingFee);
            acToken.increaseAllowance(address(mocCARC20), qACmaxIncludingFee);
            TPData memory tpDataBefore = _getTPData(i_);
            // we don't want to revert if echidna sends insufficient qAC
            qTP_ = qTP_ % ((qACmax_ * tpDataBefore.tpPrice) / PRECISION);
            bool shouldRevert = tpDataBefore.coverage < mocCARC20.calcCtargemaCA() ||
                qTP_ > mocCARC20.getTPAvailableToMint(uint8(i_));
            bool reverted;
            try mocCARC20.mintTP(uint8(i_), qTP_, qACmaxIncludingFee) returns (uint256 qACspent) {
                TPData memory tpDataAfter = _getTPData(i_);
                uint256 qACusedToMint = (qTP_ * PRECISION) / tpDataBefore.tpPrice;
                uint256 fee = (qACusedToMint * mocCARC20.tpMintFee(i_) * (PRECISION - mocCARC20.feeRetainer())) /
                    (PRECISION * PRECISION);

                // assert: qACspent should be qACusedToMint + qAC fee
                assert(qACspent == (qACusedToMint * (PRECISION + mocCARC20.tpMintFee(i_))) / PRECISION);
                // assert: echidna AC balance should decrease by qAC spent
                assert(tpDataAfter.acBalanceSender == tpDataBefore.acBalanceSender - qACspent);
                // assert: Moc Flow balance should increase by qAC fee
                // use tolerance 1 because possible rounding errors
                assert(tpDataAfter.acBalanceMocFlow - tpDataBefore.acBalanceMocFlow - fee <= 1);
                // assert: echidna TP balance should increase by qTP
                assert(tpDataAfter.tpBalanceSender == tpDataBefore.tpBalanceSender + qTP_);
                // assert: during mintTP operation coverage always should decrease
                assert(tpDataBefore.coverage >= tpDataAfter.coverage);
                // assert: after mintTP operation coverage always should be above ctargemaCA
                assert(tpDataAfter.coverage >= mocCARC20.calcCtargemaCA());
                // assert: if mintTC should revert
                assert(!shouldRevert);
            } catch {
                reverted = true;
            }
            if (shouldRevert) assert(reverted);
        }
    }

    function _deployProxy(address implementation) internal returns (address) {
        return address(new ERC1967Proxy(implementation, ""));
    }

    function _getTCData() internal view returns (TCData memory tcData) {
        tcData = TCData({
            coverage: mocCARC20.getCglb(),
            tcPrice: mocCARC20.getPTCac(),
            acBalanceSender: acToken.balanceOf(address(this)),
            acBalanceMocFlow: acToken.balanceOf(mocFeeFlow),
            tcBalanceSender: tcToken.balanceOf(address(this))
        });
    }

    function _getTPData(uint256 i_) internal view returns (TPData memory tpData) {
        tpData = TPData({
            coverage: mocCARC20.getCglb(),
            tpPrice: mocCARC20.getPACtp(uint8(i_)),
            acBalanceSender: acToken.balanceOf(address(this)),
            acBalanceMocFlow: acToken.balanceOf(mocFeeFlow),
            tpBalanceSender: mocCARC20.tpTokens(i_).balanceOf(address(this))
        });
    }
}<|MERGE_RESOLUTION|>--- conflicted
+++ resolved
@@ -15,12 +15,8 @@
     uint256 internal constant PRECISION = 10 ** 18;
     uint256 internal constant UINT256_MAX = ~uint256(0);
 
-<<<<<<< HEAD
     uint256 internal constant MAX_PEGGED_TOKENS = 5;
-=======
-    uint256 internal constant MAX_PEGGED_TOKENS = 15;
     uint256 internal constant MAX_PRICE = (10 ** 10) * PRECISION;
->>>>>>> 16bbdcef
 
     MocCARC20 internal mocCARC20;
     GovernorMock internal governor;
