--- conflicted
+++ resolved
@@ -33,15 +33,6 @@
 filterBlacklist: true
 filterFunctions: 
   [
-<<<<<<< HEAD
-    "EchidnaMocCoreTester.addPeggedToken((address,address,uint256,uint256,uint256,uint256,uint256),uint256)",
-    "EchidnaMocCoreTester.pokePrice(uint256,uint256)", 
-    "EchidnaMocCoreTester.mintTC(uint256,uint256)", 
-    "EchidnaMocCoreTester.redeemTC(uint256)",
-    "EchidnaMocCoreTester.mintTP(uint256,uint256,uint256)",
-    "EchidnaMocCoreTester.redeemTP(uint256,uint256)",
-    "EchidnaMocCoreTester.fallback()", 
-=======
     "EchidnaMocCoreTester.getPTCac()",
     "EchidnaMocCoreTester.getCglb()", 
     "EchidnaMocCoreTester.getTCAvailableToRedeem()", 
@@ -52,5 +43,4 @@
     "EchidnaMocCoreTester.getPACtp(uint256)",
     "EchidnaMocCoreTester.evalLiquidation()",
     "EchidnaMocCoreTester.isLiquidationReached()"
->>>>>>> 1ca28674
   ]